--- conflicted
+++ resolved
@@ -27,11 +27,9 @@
 
 	DNS *DNSConfig `toml:"dns"`
 
-<<<<<<< HEAD
+	History *HistoryConfig `toml:"history"`
+
 	Health HealthConfig `toml:"health"`
-=======
-	History *HistoryConfig `toml:"history"`
->>>>>>> dd3a1dbc
 }
 
 type GRPCConfig struct {
@@ -141,16 +139,15 @@
 	SearchDomains []string `toml:"searchDomains"`
 }
 
-<<<<<<< HEAD
+type HistoryConfig struct {
+	MaxAge     int64 `toml:"maxAge"`
+	MaxEntries int64 `toml:"maxEntries"`
+}
+
 type Hook struct {
 	Phase   string
 	Path    string
 	Args    []string
 	Env     []string
 	Timeout *int
-=======
-type HistoryConfig struct {
-	MaxAge     int64 `toml:"maxAge"`
-	MaxEntries int64 `toml:"maxEntries"`
->>>>>>> dd3a1dbc
 }