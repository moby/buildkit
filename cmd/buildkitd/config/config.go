package config

import (
	resolverconfig "github.com/moby/buildkit/util/resolver/config"
)

// Config provides containerd configuration data for the server
type Config struct {
	// Debug is boolean
	Debug bool `toml:"debug"`

	// Trace is boolean
	Trace bool `toml:"trace"`

	// Root is the path to a directory where buildkit will store persistent data
	Root string `toml:"root"`

	// Entitlements e.g. security.insecure, network.host
	Entitlements []string `toml:"insecure-entitlements"`

	// LogFormat is the format of the logs. It can be "json" or "text".
	Log LogConfig `toml:"log"`

	// GRPC configuration settings
	GRPC GRPCConfig `toml:"grpc"`

	// OTEL is OTEL
	OTEL OTELConfig `toml:"otel"`

	// Worker is Worker
	Workers struct {
		OCI        OCIConfig        `toml:"oci"`
		Containerd ContainerdConfig `toml:"containerd"`
	} `toml:"worker"`

	// Registry is Registry
	Registries map[string]resolverconfig.RegistryConfig `toml:"registry"`

	// DNS is DNS
	DNS *DNSConfig `toml:"dns"`

	// History is a config for build history API that stores information about completed build commands
	History *HistoryConfig `toml:"history"`

	Frontends struct {
		Dockerfile DockerfileFrontendConfig `toml:"dockerfile.v0"`
		Gateway    GatewayFrontendConfig    `toml:"gateway.v0"`
	} `toml:"frontend"`

	System *SystemConfig `toml:"system"`
}

type SystemConfig struct {
	// PlatformCacheMaxAge controls how often supported platforms
	// are refreshed by rescanning the system.
	PlatformsCacheMaxAge *Duration `toml:"platformsCacheMaxAge"`
}

type LogConfig struct {
	Format string `toml:"format"`
}

type GRPCConfig struct {
	Address            []string `toml:"address"`
	DebugAddress       string   `toml:"debugAddress"`
	UID                *int     `toml:"uid"`
	GID                *int     `toml:"gid"`
	SecurityDescriptor string   `toml:"securityDescriptor"`

	TLS TLSConfig `toml:"tls"`
	// MaxRecvMsgSize int    `toml:"max_recv_message_size"`
	// MaxSendMsgSize int    `toml:"max_send_message_size"`
}

type TLSConfig struct {
	Cert string `toml:"cert"`
	Key  string `toml:"key"`
	CA   string `toml:"ca"`
}

type OTELConfig struct {
	SocketPath string `toml:"socketPath"`
}

type GCConfig struct {
	GC *bool `toml:"gc"`
	// Deprecated: use GCReservedSpace instead
	GCKeepStorage   DiskSpace  `toml:"gckeepstorage"`
	GCReservedSpace DiskSpace  `toml:"reservedSpace"`
	GCMaxUsedSpace  DiskSpace  `toml:"maxUsedSpace"`
	GCMinFreeSpace  DiskSpace  `toml:"minFreeSpace"`
	GCPolicy        []GCPolicy `toml:"gcpolicy"`
}

type NetworkConfig struct {
	Mode          string `toml:"networkMode"`
	CNIConfigPath string `toml:"cniConfigPath"`
	CNIBinaryPath string `toml:"cniBinaryPath"`
	CNIPoolSize   int    `toml:"cniPoolSize"`
	BridgeName    string `toml:"bridgeName"`
	BridgeSubnet  string `toml:"bridgeSubnet"`
}

type OCIConfig struct {
	Enabled          *bool             `toml:"enabled"`
	Labels           map[string]string `toml:"labels"`
	Platforms        []string          `toml:"platforms"`
	Snapshotter      string            `toml:"snapshotter"`
	Rootless         bool              `toml:"rootless"`
	NoProcessSandbox bool              `toml:"noProcessSandbox"`
	GCConfig
	NetworkConfig
	// UserRemapUnsupported is unsupported key for testing. The feature is
	// incomplete and the intention is to make it default without config.
	UserRemapUnsupported string `toml:"userRemapUnsupported"`
	// For use in storing the OCI worker binary name that will replace buildkit-runc
	Binary               string `toml:"binary"`
	ProxySnapshotterPath string `toml:"proxySnapshotterPath"`
	DefaultCgroupParent  string `toml:"defaultCgroupParent"`

	// StargzSnapshotterConfig is configuration for stargz snapshotter.
	// We use a generic map[string]interface{} in order to remove the dependency
	// on stargz snapshotter's config pkg from our config.
	StargzSnapshotterConfig map[string]interface{} `toml:"stargzSnapshotter"`

	// ApparmorProfile is the name of the apparmor profile that should be used to constrain build containers.
	// The profile should already be loaded (by a higher level system) before creating a worker.
	ApparmorProfile string `toml:"apparmor-profile"`

	// SELinux enables applying SELinux labels.
	SELinux bool `toml:"selinux"`

	// MaxParallelism is the maximum number of parallel build steps that can be run at the same time.
	MaxParallelism int `toml:"max-parallelism"`
}

type ContainerdConfig struct {
	Address   string            `toml:"address"`
	Enabled   *bool             `toml:"enabled"`
	Labels    map[string]string `toml:"labels"`
	Platforms []string          `toml:"platforms"`
	Namespace string            `toml:"namespace"`
	Runtime   ContainerdRuntime `toml:"runtime"`
	GCConfig
	NetworkConfig
	Snapshotter string `toml:"snapshotter"`

	// ApparmorProfile is the name of the apparmor profile that should be used to constrain build containers.
	// The profile should already be loaded (by a higher level system) before creating a worker.
	ApparmorProfile string `toml:"apparmor-profile"`

	// SELinux enables applying SELinux labels.
	SELinux bool `toml:"selinux"`

	MaxParallelism int `toml:"max-parallelism"`

	DefaultCgroupParent string `toml:"defaultCgroupParent"`

	Rootless bool `toml:"rootless"`
}

type ContainerdRuntime struct {
	Name    string                 `toml:"name"`
	Path    string                 `toml:"path"`
	Options map[string]interface{} `toml:"options"`
}

type GCPolicy struct {
	All     bool     `toml:"all"`
	Filters []string `toml:"filters"`

	KeepDuration Duration `toml:"keepDuration"`

	// KeepBytes is the maximum amount of storage this policy is ever allowed
	// to consume. Any storage above this mark can be cleared during a gc
	// sweep.
	//
	// Deprecated: use ReservedSpace instead
	KeepBytes DiskSpace `toml:"keepBytes"`

	// ReservedSpace is the minimum amount of disk space this policy is guaranteed to retain.
	// Any usage below this threshold will not be reclaimed during garbage collection.
	ReservedSpace DiskSpace `toml:"reservedSpace"`

	// MaxUsedSpace is the maximum amount of disk space this policy is allowed to use.
	// Any usage exceeding this limit will be cleaned up during a garbage collection sweep.
	MaxUsedSpace DiskSpace `toml:"maxUsedSpace"`

	// MinFreeSpace is the target amount of free disk space the garbage collector will attempt to leave.
	// However, it will never let the available space fall below ReservedSpace.
	MinFreeSpace DiskSpace `toml:"minFreeSpace"`
}

type DNSConfig struct {
	Nameservers   []string `toml:"nameservers"`
	Options       []string `toml:"options"`
	SearchDomains []string `toml:"searchDomains"`
}

type HistoryConfig struct {
<<<<<<< HEAD
	MaxAge     Duration `toml:"maxAge"`
	MaxEntries int64    `toml:"maxEntries"`
}

type DockerfileFrontendConfig struct {
	Enabled *bool `toml:"enabled"`
}

type GatewayFrontendConfig struct {
	Enabled             *bool    `toml:"enabled"`
	AllowedRepositories []string `toml:"allowedRepositories"`
=======
	// maxAge is the maximum age of history entries to keep, in seconds.
	MaxAge Duration `toml:"maxAge"`
	// maxEntries is the maximum number of history entries to keep.
	MaxEntries int64 `toml:"maxEntries"`
>>>>>>> 98d41d62
}<|MERGE_RESOLUTION|>--- conflicted
+++ resolved
@@ -198,22 +198,17 @@
 }
 
 type HistoryConfig struct {
-<<<<<<< HEAD
-	MaxAge     Duration `toml:"maxAge"`
-	MaxEntries int64    `toml:"maxEntries"`
-}
-
-type DockerfileFrontendConfig struct {
-	Enabled *bool `toml:"enabled"`
-}
-
-type GatewayFrontendConfig struct {
-	Enabled             *bool    `toml:"enabled"`
-	AllowedRepositories []string `toml:"allowedRepositories"`
-=======
 	// maxAge is the maximum age of history entries to keep, in seconds.
 	MaxAge Duration `toml:"maxAge"`
 	// maxEntries is the maximum number of history entries to keep.
 	MaxEntries int64 `toml:"maxEntries"`
->>>>>>> 98d41d62
+}
+
+type DockerfileFrontendConfig struct {
+	Enabled *bool `toml:"enabled"`
+}
+
+type GatewayFrontendConfig struct {
+	Enabled             *bool    `toml:"enabled"`
+	AllowedRepositories []string `toml:"allowedRepositories"`
 }