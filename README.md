--- conflicted
+++ resolved
@@ -197,11 +197,8 @@
 
 `--local` exposes local source files from client to the builder. `context` and `dockerfile` are the names Dockerfile frontend looks for build context and Dockerfile location.
 
-<<<<<<< HEAD
 More detail uses of the `--opt` parameter can be found in this [doc](docs/dockerfile-frontend-options.md).
-=======
 If the Dockerfile has a different filename it can be specified with `--opt filename=./Dockerfile-alternative`.
->>>>>>> 60352cb0
 
 #### Building a Dockerfile using external frontend
 
