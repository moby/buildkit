--- conflicted
+++ resolved
@@ -8,17 +8,7 @@
 	"golang.org/x/sync/errgroup"
 )
 
-<<<<<<< HEAD
-type Stream interface {
-	SendMsg(m interface{}) error
-	RecvMsg(m interface{}) error
-}
-
-func Copy(ctx context.Context, conn io.ReadWriteCloser, stream Stream, closeStream func() error) error {
-	defer conn.Close()
-=======
-func Copy(ctx context.Context, conn io.ReadWriteCloser, stream grpc.Stream, closeStream func() error) error {
->>>>>>> 396bfe20
+func Copy(ctx context.Context, conn io.ReadWriteCloser, stream grpc.Stream) error {
 	g, ctx := errgroup.WithContext(ctx)
 
 	g.Go(func() (retErr error) {
