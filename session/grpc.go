package session

import (
	"context"
	"math"
	"net"
	"sync/atomic"
	"time"

	"github.com/containerd/containerd/defaults"
	grpc_middleware "github.com/grpc-ecosystem/go-grpc-middleware"
	"github.com/moby/buildkit/util/bklog"
	"github.com/moby/buildkit/util/grpcerrors"
	"github.com/pkg/errors"
	"github.com/sirupsen/logrus"
	"go.opentelemetry.io/contrib/instrumentation/google.golang.org/grpc/otelgrpc"
	"go.opentelemetry.io/otel/trace"
	"golang.org/x/net/http2"
	"google.golang.org/grpc"
	"google.golang.org/grpc/credentials/insecure"
	"google.golang.org/grpc/health/grpc_health_v1"
)

func serve(ctx context.Context, grpcServer *grpc.Server, conn net.Conn) {
	go func() {
		<-ctx.Done()
		conn.Close()
	}()
	bklog.G(ctx).Debugf("serving grpc connection")
	(&http2.Server{}).ServeConn(conn, &http2.ServeConnOpts{Handler: grpcServer})
}

func grpcClientConn(ctx context.Context, conn net.Conn, healthCfg ManagerHealthCfg) (context.Context, *grpc.ClientConn, error) {
	var unary []grpc.UnaryClientInterceptor
	var stream []grpc.StreamClientInterceptor

	var dialCount int64
	dialer := grpc.WithContextDialer(func(ctx context.Context, addr string) (net.Conn, error) {
		if c := atomic.AddInt64(&dialCount, 1); c > 1 {
			return nil, errors.Errorf("only one connection allowed")
		}
		return conn, nil
	})

	dialOpts := []grpc.DialOption{
		dialer,
		grpc.WithTransportCredentials(insecure.NewCredentials()),
		grpc.WithInitialWindowSize(65535 * 32),
		grpc.WithInitialConnWindowSize(65535 * 16),
		grpc.WithDefaultCallOptions(grpc.MaxCallRecvMsgSize(defaults.DefaultMaxRecvMsgSize)),
		grpc.WithDefaultCallOptions(grpc.MaxCallSendMsgSize(defaults.DefaultMaxSendMsgSize)),
	}

	if span := trace.SpanFromContext(ctx); span.SpanContext().IsValid() {
		unary = append(unary, filterClient(otelgrpc.UnaryClientInterceptor(otelgrpc.WithTracerProvider(span.TracerProvider()), otelgrpc.WithPropagators(propagators))))
		stream = append(stream, otelgrpc.StreamClientInterceptor(otelgrpc.WithTracerProvider(span.TracerProvider()), otelgrpc.WithPropagators(propagators)))
	}

	unary = append(unary, grpcerrors.UnaryClientInterceptor)
	stream = append(stream, grpcerrors.StreamClientInterceptor)

	if len(unary) == 1 {
		dialOpts = append(dialOpts, grpc.WithUnaryInterceptor(unary[0]))
	} else if len(unary) > 1 {
		dialOpts = append(dialOpts, grpc.WithUnaryInterceptor(grpc_middleware.ChainUnaryClient(unary...)))
	}

	if len(stream) == 1 {
		dialOpts = append(dialOpts, grpc.WithStreamInterceptor(stream[0]))
	} else if len(stream) > 1 {
		dialOpts = append(dialOpts, grpc.WithStreamInterceptor(grpc_middleware.ChainStreamClient(stream...)))
	}

	cc, err := grpc.DialContext(ctx, "localhost", dialOpts...)
	if err != nil {
		return nil, nil, errors.Wrap(err, "failed to create grpc client")
	}

	ctx, cancel := context.WithCancel(ctx)
	go configurableMonitorHealth(ctx, cc, cancel, healthCfg)

	return ctx, cc, nil
}

func monitorHealth(ctx context.Context, cc *grpc.ClientConn, cancelConn func()) {
	defer cancelConn()
	defer cc.Close()
<<<<<<< HEAD
	ticker := time.NewTicker(1 * time.Second)
	defer ticker.Stop()
	healthClient := grpc_health_v1.NewHealthClient(cc)
=======

	ticker := time.NewTicker(5 * time.Second)
	defer ticker.Stop()
	healthClient := grpc_health_v1.NewHealthClient(cc)

	failedBefore := false
	consecutiveSuccessful := 0
	defaultHealthcheckDuration := 30 * time.Second
	lastHealthcheckDuration := time.Duration(0)

>>>>>>> c717d6aa
	for {
		select {
		case <-ctx.Done():
			return
		case <-ticker.C:
			// This healthcheck can erroneously fail in some instances, such as receiving lots of data in a low-bandwidth scenario or too many concurrent builds.
			// So, this healthcheck is purposely long, and can tolerate some failures on purpose.

			healthcheckStart := time.Now()

			timeout := time.Duration(math.Max(float64(defaultHealthcheckDuration), float64(lastHealthcheckDuration)*1.5))
			ctx, cancel := context.WithTimeout(ctx, timeout)
			_, err := healthClient.Check(ctx, &grpc_health_v1.HealthCheckRequest{})
			cancel()

			lastHealthcheckDuration = time.Since(healthcheckStart)
			logFields := logrus.Fields{
				"timeout":        timeout,
				"actualDuration": lastHealthcheckDuration,
			}

			if err != nil {
				if failedBefore {
					bklog.G(ctx).Error("healthcheck failed fatally")
					return
				}

				failedBefore = true
				consecutiveSuccessful = 0
				bklog.G(ctx).WithFields(logFields).Warn("healthcheck failed")
			} else {
				consecutiveSuccessful++

				if consecutiveSuccessful >= 5 && failedBefore {
					failedBefore = false
					bklog.G(ctx).WithFields(logFields).Debug("reset healthcheck failure")
				}
			}

			bklog.G(ctx).WithFields(logFields).Debug("healthcheck completed")
		}
	}
}<|MERGE_RESOLUTION|>--- conflicted
+++ resolved
@@ -85,11 +85,6 @@
 func monitorHealth(ctx context.Context, cc *grpc.ClientConn, cancelConn func()) {
 	defer cancelConn()
 	defer cc.Close()
-<<<<<<< HEAD
-	ticker := time.NewTicker(1 * time.Second)
-	defer ticker.Stop()
-	healthClient := grpc_health_v1.NewHealthClient(cc)
-=======
 
 	ticker := time.NewTicker(5 * time.Second)
 	defer ticker.Stop()
@@ -100,7 +95,6 @@
 	defaultHealthcheckDuration := 30 * time.Second
 	lastHealthcheckDuration := time.Duration(0)
 
->>>>>>> c717d6aa
 	for {
 		select {
 		case <-ctx.Done():
