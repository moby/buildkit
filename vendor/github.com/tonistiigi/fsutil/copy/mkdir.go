--- conflicted
+++ resolved
@@ -8,16 +8,7 @@
 	"github.com/pkg/errors"
 )
 
-<<<<<<< HEAD
-=======
-func Chown(p string, old *User, fn Chowner) error {
-	if fn == nil {
-		return nil
-	}
-	user, err := fn(old)
-	if err != nil {
-		return errors.WithStack(err)
-	}
+func Chown(p string, user *ChownOpt) error {
 	if user != nil {
 		if err := os.Lchown(p, user.Uid, user.Gid); err != nil {
 			return err
@@ -26,7 +17,6 @@
 	return nil
 }
 
->>>>>>> 396bfe20
 // MkdirAll is forked os.MkdirAll
 func MkdirAll(path string, perm os.FileMode, user Chowner, tm *time.Time) error {
 	// Fast path: if we can tell whether path is a directory or file, stop with success or error.
