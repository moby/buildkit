//go:build solaris || darwin || freebsd
// +build solaris darwin freebsd

package fs

import (
	"os"
	"syscall"

	"github.com/pkg/errors"
	"golang.org/x/sys/unix"
)

func getUIDGID(fi os.FileInfo) (uid, gid int) {
	st := fi.Sys().(*syscall.Stat_t)
	return int(st.Uid), int(st.Gid)
}

func (c *copier) copyFileInfo(fi os.FileInfo, src, name string) error {
	chown := c.chown
<<<<<<< HEAD
	uid, gid := getUIDGID(fi)
	old := &User{UID: uid, GID: gid}
=======
	uid, gid := getUidGid(fi)
	old := &User{Uid: uid, Gid: gid}
>>>>>>> 396bfe20
	if chown == nil {
		chown = func(u *User) (*User, error) {
			return u, nil
		}
	}
	if err := Chown(name, old, chown); err != nil {
		return errors.Wrapf(err, "failed to chown %s", name)
	}

	m := fi.Mode()
	if c.mode != nil {
		m = (m & ^os.FileMode(0777)) | os.FileMode(*c.mode&0777)
	}
	if (fi.Mode() & os.ModeSymlink) != os.ModeSymlink {
		if err := os.Chmod(name, m); err != nil {
			return errors.Wrapf(err, "failed to chmod %s", name)
		}
	}

<<<<<<< HEAD
	if err := c.copyFileTimestamp(fi, name); err != nil {
		return err
=======
	if c.utime != nil {
		if err := Utimes(name, c.utime); err != nil {
			return err
		}
	} else {
		timespec := []unix.Timespec{unix.Timespec(StatAtime(st)), unix.Timespec(StatMtime(st))}
		if err := unix.UtimesNanoAt(unix.AT_FDCWD, name, timespec, unix.AT_SYMLINK_NOFOLLOW); err != nil {
			return errors.Wrapf(err, "failed to utime %s", name)
		}
>>>>>>> 396bfe20
	}
	return nil
}

<<<<<<< HEAD
func (c *copier) copyFileTimestamp(fi os.FileInfo, name string) error {
	if c.utime != nil {
		return Utimes(name, c.utime)
	}

	st := fi.Sys().(*syscall.Stat_t)
	timespec := []unix.Timespec{unix.Timespec(StatAtime(st)), unix.Timespec(StatMtime(st))}
	if err := unix.UtimesNanoAt(unix.AT_FDCWD, name, timespec, unix.AT_SYMLINK_NOFOLLOW); err != nil {
		return errors.Wrapf(err, "failed to utime %s", name)
=======
func copyDevice(dst string, fi os.FileInfo) error {
	st, ok := fi.Sys().(*syscall.Stat_t)
	if !ok {
		return errors.New("unsupported stat type")
>>>>>>> 396bfe20
	}
	return nil
}<|MERGE_RESOLUTION|>--- conflicted
+++ resolved
@@ -18,13 +18,6 @@
 
 func (c *copier) copyFileInfo(fi os.FileInfo, src, name string) error {
 	chown := c.chown
-<<<<<<< HEAD
-	uid, gid := getUIDGID(fi)
-	old := &User{UID: uid, GID: gid}
-=======
-	uid, gid := getUidGid(fi)
-	old := &User{Uid: uid, Gid: gid}
->>>>>>> 396bfe20
 	if chown == nil {
 		chown = func(u *User) (*User, error) {
 			return u, nil
@@ -44,40 +37,31 @@
 		}
 	}
 
-<<<<<<< HEAD
-	if err := c.copyFileTimestamp(fi, name); err != nil {
-		return err
-=======
 	if c.utime != nil {
 		if err := Utimes(name, c.utime); err != nil {
 			return err
 		}
 	} else {
-		timespec := []unix.Timespec{unix.Timespec(StatAtime(st)), unix.Timespec(StatMtime(st))}
+		timespec := []unix.Timespec{unix.Timespec(sys.StatAtime(st)), unix.Timespec(sys.StatMtime(st))}
 		if err := unix.UtimesNanoAt(unix.AT_FDCWD, name, timespec, unix.AT_SYMLINK_NOFOLLOW); err != nil {
 			return errors.Wrapf(err, "failed to utime %s", name)
 		}
->>>>>>> 396bfe20
 	}
 	return nil
 }
 
-<<<<<<< HEAD
-func (c *copier) copyFileTimestamp(fi os.FileInfo, name string) error {
-	if c.utime != nil {
-		return Utimes(name, c.utime)
-	}
+func copyFileContent(dst, src *os.File) error {
+	buf := bufferPool.Get().(*[]byte)
+	_, err := io.CopyBuffer(dst, src, *buf)
+	bufferPool.Put(buf)
+
+	return err
+}
 
 	st := fi.Sys().(*syscall.Stat_t)
 	timespec := []unix.Timespec{unix.Timespec(StatAtime(st)), unix.Timespec(StatMtime(st))}
 	if err := unix.UtimesNanoAt(unix.AT_FDCWD, name, timespec, unix.AT_SYMLINK_NOFOLLOW); err != nil {
 		return errors.Wrapf(err, "failed to utime %s", name)
-=======
-func copyDevice(dst string, fi os.FileInfo) error {
-	st, ok := fi.Sys().(*syscall.Stat_t)
-	if !ok {
-		return errors.New("unsupported stat type")
->>>>>>> 396bfe20
 	}
 	return nil
 }