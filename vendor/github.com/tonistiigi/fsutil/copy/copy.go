package fs

import (
	"context"
	"os"
	"path"
	"path/filepath"
	"runtime"
	"strings"
	"sync"
	"time"

	"github.com/containerd/continuity/fs"
	"github.com/moby/patternmatcher"
	"github.com/pkg/errors"
	"github.com/tonistiigi/fsutil"
)

var bufferPool = &sync.Pool{
	New: func() interface{} {
		buffer := make([]byte, 32*1024)
		return &buffer
	},
}

func rootPath(root, p string, followLinks bool) (string, error) {
	p = filepath.Join("/", p)
	if p == "/" {
		return root, nil
	}
	if followLinks {
		return fs.RootPath(root, p)
	}
	d, f := filepath.Split(p)
	ppath, err := fs.RootPath(root, d)
	if err != nil {
		return "", err
	}
	return filepath.Join(ppath, f), nil
}

func ResolveWildcards(root, src string, followLinks bool) ([]string, error) {
	d1, d2 := splitWildcards(src)
	if d2 != "" {
		p, err := rootPath(root, d1, followLinks)
		if err != nil {
			return nil, err
		}
		matches, err := resolveWildcards(p, d2)
		if err != nil {
			return nil, err
		}
		for i, m := range matches {
			p, err := rel(root, m)
			if err != nil {
				return nil, err
			}
			matches[i] = p
		}
		return matches, nil
	}
	return []string{d1}, nil
}

// Copy copies files using `cp -a` semantics.
// Copy is likely unsafe to be used in non-containerized environments.
func Copy(ctx context.Context, srcRoot, src, dstRoot, dst string, opts ...Opt) error {
	var ci CopyInfo
	for _, o := range opts {
		o(&ci)
	}
	ensureDstPath := dst
	if d, f := filepath.Split(dst); f != "" && f != "." {
		ensureDstPath = d
	}
	if ensureDstPath != "" {
		ensureDstPath, err := fs.RootPath(dstRoot, ensureDstPath)
		if err != nil {
			return err
		}
		if err := MkdirAll(ensureDstPath, 0755, ci.Chown, ci.Utime); err != nil {
			return err
		}
	}

	dst, err := fs.RootPath(dstRoot, filepath.Clean(dst))
	if err != nil {
		return err
	}

	c, err := newCopier(dstRoot, ci.Chown, ci.Utime, ci.Mode, ci.XAttrErrorHandler, ci.IncludePatterns, ci.ExcludePatterns, ci.ChangeFunc)
	if err != nil {
		return err
	}
	srcs := []string{src}

	if ci.AllowWildcards {
		matches, err := ResolveWildcards(srcRoot, src, ci.FollowLinks)
		if err != nil {
			return err
		}
		if len(matches) == 0 {
			return errors.Errorf("no matches found: %s", src)
		}
		srcs = matches
	}

	for _, src := range srcs {
		srcFollowed, err := rootPath(srcRoot, src, ci.FollowLinks)
		if err != nil {
			return err
		}
		dst, err := c.prepareTargetDir(srcFollowed, src, dst, ci.CopyDirContents)
		if err != nil {
			return err
		}
		if err := c.copy(ctx, srcFollowed, "", dst, false, patternmatcher.MatchInfo{}, patternmatcher.MatchInfo{}); err != nil {
			return err
		}
	}

	return nil
}

func (c *copier) prepareTargetDir(srcFollowed, src, destPath string, copyDirContents bool) (string, error) {
	fiSrc, err := os.Lstat(srcFollowed)
	if err != nil {
		return "", err
	}

	fiDest, err := os.Stat(destPath)
	if err != nil {
		if !os.IsNotExist(err) {
			return "", errors.Wrap(err, "failed to lstat destination path")
		}
	}

	if (!copyDirContents && fiSrc.IsDir() && fiDest != nil) || (!fiSrc.IsDir() && fiDest != nil && fiDest.IsDir()) {
		destPath = filepath.Join(destPath, filepath.Base(src))
	}

	target := filepath.Dir(destPath)

	if copyDirContents && fiSrc.IsDir() && fiDest == nil {
		target = destPath
	}
	if err := MkdirAll(target, 0755, c.chown, c.utime); err != nil {
		return "", err
	}

	return destPath, nil
}

type User struct {
<<<<<<< HEAD
	UID, GID int
	SID      string
=======
	Uid, Gid int
>>>>>>> 396bfe20
}

type Chowner func(*User) (*User, error)

type XAttrErrorHandler func(dst, src, xattrKey string, err error) error

type CopyInfo struct {
	Chown             Chowner
	Utime             *time.Time
	AllowWildcards    bool
	Mode              *int
	XAttrErrorHandler XAttrErrorHandler
	CopyDirContents   bool
	FollowLinks       bool
	// Include only files/dirs matching at least one of these patterns
	IncludePatterns []string
	// Exclude files/dir matching any of these patterns (even if they match an include pattern)
	ExcludePatterns []string
	ChangeFunc      fsutil.ChangeFunc
}

type Opt func(*CopyInfo)

func WithCopyInfo(ci CopyInfo) func(*CopyInfo) {
	return func(c *CopyInfo) {
		*c = ci
	}
}

func WithChown(uid, gid int) Opt {
	return func(ci *CopyInfo) {
		ci.Chown = func(*User) (*User, error) {
<<<<<<< HEAD
			return &User{UID: uid, GID: gid}, nil
=======
			return &User{Uid: uid, Gid: gid}, nil
>>>>>>> 396bfe20
		}
	}
}

func AllowWildcards(ci *CopyInfo) {
	ci.AllowWildcards = true
}

func WithXAttrErrorHandler(h XAttrErrorHandler) Opt {
	return func(ci *CopyInfo) {
		ci.XAttrErrorHandler = h
	}
}

func AllowXAttrErrors(ci *CopyInfo) {
	h := func(string, string, string, error) error {
		return nil
	}
	WithXAttrErrorHandler(h)(ci)
}

func WithIncludePattern(includePattern string) Opt {
	return func(ci *CopyInfo) {
		ci.IncludePatterns = append(ci.IncludePatterns, includePattern)
	}
}

func WithExcludePattern(excludePattern string) Opt {
	return func(ci *CopyInfo) {
		ci.ExcludePatterns = append(ci.ExcludePatterns, excludePattern)
	}
}

func WithChangeNotifier(fn fsutil.ChangeFunc) Opt {
	return func(ci *CopyInfo) {
		ci.ChangeFunc = fn
	}
}

type copier struct {
<<<<<<< HEAD
	chown                 Chowner
	utime                 *time.Time
	mode                  *int
	inodes                map[uint64]string
	xattrErrorHandler     XAttrErrorHandler
	includePatternMatcher *patternmatcher.PatternMatcher
	excludePatternMatcher *patternmatcher.PatternMatcher
	parentDirs            []parentDir
	changefn              fsutil.ChangeFunc
	root                  string
}

type parentDir struct {
	srcPath string
	dstPath string
	copied  bool
}

func newCopier(root string, chown Chowner, tm *time.Time, mode *int, xeh XAttrErrorHandler, includePatterns, excludePatterns []string, changeFunc fsutil.ChangeFunc) (*copier, error) {
=======
	chown             Chowner
	utime             *time.Time
	mode              *int
	inodes            map[uint64]string
	xattrErrorHandler XAttrErrorHandler
}

func newCopier(chown Chowner, tm *time.Time, mode *int, xeh XAttrErrorHandler) *copier {
>>>>>>> 396bfe20
	if xeh == nil {
		xeh = func(dst, src, key string, err error) error {
			return err
		}
	}

	var includePatternMatcher *patternmatcher.PatternMatcher
	if len(includePatterns) != 0 {
		var err error
		includePatternMatcher, err = patternmatcher.New(includePatterns)
		if err != nil {
			return nil, errors.Wrapf(err, "invalid includepatterns: %s", includePatterns)
		}
	}

	var excludePatternMatcher *patternmatcher.PatternMatcher
	if len(excludePatterns) != 0 {
		var err error
		excludePatternMatcher, err = patternmatcher.New(excludePatterns)
		if err != nil {
			return nil, errors.Wrapf(err, "invalid excludepatterns: %s", excludePatterns)
		}
	}

	return &copier{
		root:                  root,
		inodes:                map[uint64]string{},
		chown:                 chown,
		utime:                 tm,
		xattrErrorHandler:     xeh,
		mode:                  mode,
		includePatternMatcher: includePatternMatcher,
		excludePatternMatcher: excludePatternMatcher,
		changefn:              changeFunc,
	}, nil
}

// dest is always clean
func (c *copier) copy(ctx context.Context, src, srcComponents, target string, overwriteTargetMetadata bool, parentIncludeMatchInfo, parentExcludeMatchInfo patternmatcher.MatchInfo) error {
	select {
	case <-ctx.Done():
		return ctx.Err()
	default:
	}

	fi, err := os.Lstat(src)
	if err != nil {
		return errors.Wrapf(err, "failed to stat %s", src)
	}
	targetFi, err := os.Lstat(target)
	if err != nil && !os.IsNotExist(err) {
		return errors.Wrapf(err, "failed to stat %s", src)
	}

	include := true
	var (
		includeMatchInfo patternmatcher.MatchInfo
		excludeMatchInfo patternmatcher.MatchInfo
	)
	if srcComponents != "" {
		matchesIncludePattern := false
		matchesExcludePattern := false
		matchesIncludePattern, includeMatchInfo, err = c.include(srcComponents, fi, parentIncludeMatchInfo)
		if err != nil {
			return err
		}
		include = matchesIncludePattern

		matchesExcludePattern, excludeMatchInfo, err = c.exclude(srcComponents, fi, parentExcludeMatchInfo)
		if err != nil {
			return err
		}
		if matchesExcludePattern {
			include = false
		}
	}

	if include {
		if err := c.createParentDirs(src, srcComponents, target, overwriteTargetMetadata); err != nil {
			return err
		}
	}

	if !fi.IsDir() {
		if !include {
			return nil
		}

		if err := ensureEmptyFileTarget(target); err != nil {
			return err
		}
	}

	copyFileInfo := include
	restoreFileTimestamp := false
	notify := true

	switch {
	case fi.IsDir():
		if created, err := c.copyDirectory(
			ctx, src, srcComponents, target, fi, overwriteTargetMetadata,
			include, includeMatchInfo, excludeMatchInfo,
		); err != nil {
			return err
		} else if !overwriteTargetMetadata {
			// if we aren't supposed to overwrite existing target metadata,
			// then we only need to copy the new file info if we newly created
			// it, or restore the previous file timestamp if not
			copyFileInfo = created
			restoreFileTimestamp = !created
		}
		notify = false
	case (fi.Mode() & os.ModeType) == 0:
		link, err := getLinkSource(target, fi, c.inodes)
		if err != nil {
			return errors.Wrap(err, "failed to get hardlink")
		}
		if link != "" {
			if err := os.Link(link, target); err != nil {
				return errors.Wrap(err, "failed to create hard link")
			}
		} else if err := copyFile(src, target); err != nil {
			return errors.Wrap(err, "failed to copy files")
		}
	case (fi.Mode() & os.ModeSymlink) == os.ModeSymlink:
		link, err := os.Readlink(src)
		if err != nil {
			return errors.Wrapf(err, "failed to read link: %s", src)
		}
		if err := os.Symlink(link, target); err != nil {
			return errors.Wrapf(err, "failed to create symlink: %s", target)
		}
	case (fi.Mode() & os.ModeDevice) == os.ModeDevice,
		(fi.Mode() & os.ModeNamedPipe) == os.ModeNamedPipe,
		(fi.Mode() & os.ModeSocket) == os.ModeSocket:
		if err := copyDevice(target, fi); err != nil {
			return errors.Wrapf(err, "failed to create device")
		}
	}

	if copyFileInfo {
		if err := c.copyFileInfo(fi, src, target); err != nil {
			return errors.Wrap(err, "failed to copy file info")
		}

		if err := copyXAttrs(target, src, c.xattrErrorHandler); err != nil {
			return errors.Wrap(err, "failed to copy xattrs")
		}
	} else if restoreFileTimestamp && targetFi != nil {
		if err := c.copyFileTimestamp(fi, target); err != nil {
			return errors.Wrap(err, "failed to restore file timestamp")
		}
	}
	if notify {
		if err := c.notifyChange(target, fi); err != nil {
			return err
		}
	}
	return nil
}

func (c *copier) notifyChange(target string, fi os.FileInfo) error {
	if c.changefn != nil {
		if err := c.changefn(fsutil.ChangeKindAdd, path.Clean(strings.TrimPrefix(target, c.root)), fi, nil); err != nil {
			return errors.Wrap(err, "failed to notify file change")
		}
	}
	return nil
}

func (c *copier) include(path string, fi os.FileInfo, parentIncludeMatchInfo patternmatcher.MatchInfo) (bool, patternmatcher.MatchInfo, error) {
	if c.includePatternMatcher == nil {
		return true, patternmatcher.MatchInfo{}, nil
	}

	m, matchInfo, err := c.includePatternMatcher.MatchesUsingParentResults(path, parentIncludeMatchInfo)
	if err != nil {
		return false, matchInfo, errors.Wrap(err, "failed to match includepatterns")
	}
	return m, matchInfo, nil
}

func (c *copier) exclude(path string, fi os.FileInfo, parentExcludeMatchInfo patternmatcher.MatchInfo) (bool, patternmatcher.MatchInfo, error) {
	if c.excludePatternMatcher == nil {
		return false, patternmatcher.MatchInfo{}, nil
	}

	m, matchInfo, err := c.excludePatternMatcher.MatchesUsingParentResults(path, parentExcludeMatchInfo)
	if err != nil {
		return false, matchInfo, errors.Wrap(err, "failed to match excludepatterns")
	}
	return m, matchInfo, nil
}

// Delayed creation of parent directories when a file or dir matches an include
// pattern.
func (c *copier) createParentDirs(src, srcComponents, target string, overwriteTargetMetadata bool) error {
	for i, parentDir := range c.parentDirs {
		if parentDir.copied {
			continue
		}

		fi, err := os.Stat(parentDir.srcPath)
		if err != nil {
			return errors.Wrapf(err, "failed to stat %s", src)
		}
		if !fi.IsDir() {
			return errors.Errorf("%s is not a directory", parentDir.srcPath)
		}

		created, err := copyDirectoryOnly(parentDir.srcPath, parentDir.dstPath, fi, overwriteTargetMetadata)
		if err != nil {
			return err
		}
		if created {
			if err := c.copyFileInfo(fi, parentDir.srcPath, parentDir.dstPath); err != nil {
				return errors.Wrap(err, "failed to copy file info")
			}

			if err := copyXAttrs(parentDir.dstPath, parentDir.srcPath, c.xattrErrorHandler); err != nil {
				return errors.Wrap(err, "failed to copy xattrs")
			}
		}

		c.parentDirs[i].copied = true
	}
	return nil
}

func (c *copier) copyDirectory(
	ctx context.Context,
	src string,
	srcComponents string,
	dst string,
	stat os.FileInfo,
	overwriteTargetMetadata bool,
	include bool,
	includeMatchInfo patternmatcher.MatchInfo,
	excludeMatchInfo patternmatcher.MatchInfo,
) (bool, error) {
	if !stat.IsDir() {
		return false, errors.Errorf("source is not directory")
	}

	created := false

	parentDir := parentDir{
		srcPath: src,
		dstPath: dst,
	}

	// If this directory passed include/exclude matching directly, go ahead
	// and create the directory. Otherwise, delay to handle include
	// patterns like a/*/c where we do not want to create a/b until we
	// encounter a/b/c.
	if include {
		var err error
		created, err = copyDirectoryOnly(src, dst, stat, overwriteTargetMetadata)
		if err != nil {
			return created, err
		}
		if created || overwriteTargetMetadata {
			if err := c.notifyChange(dst, stat); err != nil {
				return created, err
			}
		}
		parentDir.copied = true
	}

	c.parentDirs = append(c.parentDirs, parentDir)

	defer func() {
		c.parentDirs = c.parentDirs[:len(c.parentDirs)-1]
	}()

	fis, err := os.ReadDir(src)
	if err != nil {
		return false, errors.Wrapf(err, "failed to read %s", src)
	}

	for _, fi := range fis {
		if err := c.copy(
			ctx,
			filepath.Join(src, fi.Name()), filepath.Join(srcComponents, fi.Name()),
			filepath.Join(dst, fi.Name()),
			true, includeMatchInfo, excludeMatchInfo,
		); err != nil {
			return false, err
		}
	}

	return created, nil
}

func copyDirectoryOnly(src, dst string, stat os.FileInfo, overwriteTargetMetadata bool) (bool, error) {
	if st, err := os.Lstat(dst); err != nil {
		if !os.IsNotExist(err) {
			return false, err
		}
		if err := os.Mkdir(dst, stat.Mode()); err != nil {
			return false, errors.Wrapf(err, "failed to mkdir %s", dst)
		}
		return true, nil
	} else if !st.IsDir() {
		return false, errors.Errorf("cannot copy to non-directory: %s", dst)
	} else if overwriteTargetMetadata {
		if err := os.Chmod(dst, stat.Mode()); err != nil {
			return false, errors.Wrapf(err, "failed to chmod on %s", dst)
		}
	}
	return false, nil
}

func ensureEmptyFileTarget(dst string) error {
	fi, err := os.Lstat(dst)
	if err != nil {
		if os.IsNotExist(err) {
			return nil
		}
		return errors.Wrap(err, "failed to lstat file target")
	}
	if fi.IsDir() {
		return errors.Errorf("cannot replace to directory %s with file", dst)
	}
	return os.Remove(dst)
}

func containsWildcards(name string) bool {
	isWindows := runtime.GOOS == "windows"
	for i := 0; i < len(name); i++ {
		ch := name[i]
		if ch == '\\' && !isWindows {
			i++
		} else if ch == '*' || ch == '?' || ch == '[' {
			return true
		}
	}
	return false
}

func splitWildcards(p string) (d1, d2 string) {
	parts := strings.Split(filepath.Join(p), string(filepath.Separator))
	var p1, p2 []string
	var found bool
	for _, p := range parts {
		if !found && containsWildcards(p) {
			found = true
		}
		if p == "" {
			p = "/"
		}
		if !found {
			p1 = append(p1, p)
		} else {
			p2 = append(p2, p)
		}
	}
	return filepath.Join(p1...), filepath.Join(p2...)
}

func resolveWildcards(basePath, comp string) ([]string, error) {
	var out []string
	err := filepath.Walk(basePath, func(path string, info os.FileInfo, err error) error {
		if err != nil {
			return err
		}
		rel, err := rel(basePath, path)
		if err != nil {
			return err
		}
		if rel == "." {
			return nil
		}
		if match, _ := filepath.Match(comp, rel); !match {
			return nil
		}
		out = append(out, path)
		if info.IsDir() {
			return filepath.SkipDir
		}
		return nil
	})
	if err != nil {
		return nil, err
	}
	return out, nil
}

// rel makes a path relative to base path. Same as `filepath.Rel` but can also
// handle UUID paths in windows.
func rel(basepath, targpath string) (string, error) {
	// filepath.Rel can't handle UUID paths in windows
	if runtime.GOOS == "windows" {
		pfx := basepath + `\`
		if strings.HasPrefix(targpath, pfx) {
			p := strings.TrimPrefix(targpath, pfx)
			if p == "" {
				p = "."
			}
			return p, nil
		}
	}
	return filepath.Rel(basepath, targpath)
}<|MERGE_RESOLUTION|>--- conflicted
+++ resolved
@@ -151,13 +151,8 @@
 	return destPath, nil
 }
 
-type User struct {
-<<<<<<< HEAD
-	UID, GID int
-	SID      string
-=======
+type ChownOpt struct {
 	Uid, Gid int
->>>>>>> 396bfe20
 }
 
 type Chowner func(*User) (*User, error)
@@ -189,13 +184,7 @@
 
 func WithChown(uid, gid int) Opt {
 	return func(ci *CopyInfo) {
-		ci.Chown = func(*User) (*User, error) {
-<<<<<<< HEAD
-			return &User{UID: uid, GID: gid}, nil
-=======
-			return &User{Uid: uid, Gid: gid}, nil
->>>>>>> 396bfe20
-		}
+		ci.Chown = &ChownOpt{Uid: uid, Gid: gid}
 	}
 }
 
@@ -235,36 +224,14 @@
 }
 
 type copier struct {
-<<<<<<< HEAD
-	chown                 Chowner
-	utime                 *time.Time
-	mode                  *int
-	inodes                map[uint64]string
-	xattrErrorHandler     XAttrErrorHandler
-	includePatternMatcher *patternmatcher.PatternMatcher
-	excludePatternMatcher *patternmatcher.PatternMatcher
-	parentDirs            []parentDir
-	changefn              fsutil.ChangeFunc
-	root                  string
-}
-
-type parentDir struct {
-	srcPath string
-	dstPath string
-	copied  bool
-}
-
-func newCopier(root string, chown Chowner, tm *time.Time, mode *int, xeh XAttrErrorHandler, includePatterns, excludePatterns []string, changeFunc fsutil.ChangeFunc) (*copier, error) {
-=======
-	chown             Chowner
+	chown             *ChownOpt
 	utime             *time.Time
 	mode              *int
 	inodes            map[uint64]string
 	xattrErrorHandler XAttrErrorHandler
 }
 
-func newCopier(chown Chowner, tm *time.Time, mode *int, xeh XAttrErrorHandler) *copier {
->>>>>>> 396bfe20
+func newCopier(chown *ChownOpt, tm *time.Time, mode *int, xeh XAttrErrorHandler) *copier {
 	if xeh == nil {
 		xeh = func(dst, src, key string, err error) error {
 			return err
