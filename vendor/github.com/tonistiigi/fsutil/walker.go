--- conflicted
+++ resolved
@@ -71,7 +71,6 @@
 	}
 
 	type visitedDir struct {
-<<<<<<< HEAD
 		fi               os.FileInfo
 		path             string
 		origpath         string
@@ -79,15 +78,6 @@
 		includeMatchInfo fileutils.MatchInfo
 		excludeMatchInfo fileutils.MatchInfo
 		calledFn         bool
-=======
-		fi             os.FileInfo
-		path           string
-		origpath       string
-		pathWithSep    string
-		matchedInclude bool
-		matchedExclude bool
-		calledFn       bool
->>>>>>> 438a2633
 	}
 
 	// used only for include/exclude handling
@@ -124,7 +114,6 @@
 				}
 				parentDirs = parentDirs[:len(parentDirs)-1]
 			}
-<<<<<<< HEAD
 
 			if fi.IsDir() {
 				dir = visitedDir{
@@ -172,58 +161,9 @@
 			}
 
 			if m {
-=======
-
-			if fi.IsDir() {
-				dir = visitedDir{
-					fi:          fi,
-					path:        path,
-					origpath:    origpath,
-					pathWithSep: path + string(filepath.Separator),
-				}
-			}
-		}
-
-		skip := false
-
-		if includeMatcher != nil {
-			var parentMatchedInclude *bool
-			if len(parentDirs) != 0 {
-				parentMatchedInclude = &parentDirs[len(parentDirs)-1].matchedInclude
-			}
-			m, err := matchesPatterns(includeMatcher, path, parentMatchedInclude)
-			if err != nil {
-				return errors.Wrap(err, "failed to match includepatterns")
-			}
-
-			if fi.IsDir() {
-				dir.matchedInclude = m
-			}
-
-			if !m {
-				skip = true
-			}
-		}
-
-		if excludeMatcher != nil {
-			var parentMatchedExclude *bool
-			if len(parentDirs) != 0 {
-				parentMatchedExclude = &parentDirs[len(parentDirs)-1].matchedExclude
-			}
-			m, err := matchesPatterns(excludeMatcher, path, parentMatchedExclude)
-			if err != nil {
-				return errors.Wrap(err, "failed to match excludepatterns")
-			}
-
-			if fi.IsDir() {
-				dir.matchedExclude = m
-			}
-
-			if m {
 				if opt.VerboseProgressCB != nil { // earthly-specific
 					opt.VerboseProgressCB(path, StatusSkipped, 0)
 				}
->>>>>>> 438a2633
 				if fi.IsDir() && !excludeMatcher.Exclusions() {
 					return filepath.SkipDir
 				}
@@ -292,23 +232,6 @@
 	})
 }
 
-func matchesPatterns(pm *fileutils.PatternMatcher, path string, parentMatched *bool) (bool, error) {
-	var (
-		m   bool
-		err error
-	)
-	if parentMatched != nil {
-		m, err = pm.MatchesUsingParentResult(path, *parentMatched)
-	} else {
-		m, err = pm.MatchesOrParentMatches(path)
-	}
-	if err != nil {
-		return false, err
-	}
-
-	return m, nil
-}
-
 type StatInfo struct {
 	*types.Stat
 }
