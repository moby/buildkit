package fsutil

import (
	"bytes"
	"context"
	"io"
	"os"
	"strings"

	"github.com/tonistiigi/fsutil/types"
	"golang.org/x/sync/errgroup"
)

// Everything below is copied from containerd/fs. TODO: remove duplication @dmcgowan

// Const redefined because containerd/fs doesn't build on !linux

// ChangeKind is the type of modification that
// a change is making.
type ChangeKind int

const (
	// ChangeKindAdd represents an addition of
	// a file
	ChangeKindAdd ChangeKind = iota

	// ChangeKindModify represents a change to
	// an existing file
	ChangeKindModify

	// ChangeKindDelete represents a delete of
	// a file
	ChangeKindDelete
)

func (k ChangeKind) String() string {
	switch k {
	case ChangeKindAdd:
		return "add"
	case ChangeKindModify:
		return "modify"
	case ChangeKindDelete:
		return "delete"
	default:
		return "unknown"
	}
}

// ChangeFunc is the type of function called for each change
// computed during a directory changes calculation.
type ChangeFunc func(ChangeKind, string, os.FileInfo, error) error

const compareChunkSize = 32 * 1024

type currentPath struct {
	path string
	stat *types.Stat
	//	fullPath string
}

// doubleWalkDiff walks both directories to create a diff
<<<<<<< HEAD
func doubleWalkDiff(ctx context.Context, changeFn ChangeFunc, a, b walkerFn, filter FilterFunc, differ DiffType) (err error) {
=======
func doubleWalkDiff(ctx context.Context, changeFn ChangeFunc, a, b walkerFn, filter FilterFunc) (err error) {
>>>>>>> 396bfe20
	g, ctx := errgroup.WithContext(ctx)

	var (
		c1 = make(chan *currentPath, 128)
		c2 = make(chan *currentPath, 128)

		f1, f2 *currentPath
		rmdir  string
	)
	g.Go(func() error {
		defer close(c1)
		return a(ctx, c1)
	})
	g.Go(func() error {
		defer close(c2)
		return b(ctx, c2)
	})
	g.Go(func() error {
	loop0:
		for c1 != nil || c2 != nil {
			if f1 == nil && c1 != nil {
				f1, err = nextPath(ctx, c1)
				if err != nil {
					return err
				}
				if f1 == nil {
					c1 = nil
				}
			}

			if f2 == nil && c2 != nil {
				f2, err = nextPath(ctx, c2)
				if err != nil {
					return err
				}
				if f2 == nil {
					c2 = nil
				}
			}
			if f1 == nil && f2 == nil {
				continue
			}

			var f *types.Stat
			var f2copy *currentPath
			if f2 != nil {
				statCopy := *f2.stat
				if filter != nil {
					filter(f2.path, &statCopy)
				}
				f2copy = &currentPath{path: f2.path, stat: &statCopy}
			}
			k, p := pathChange(f1, f2copy)
			switch k {
			case ChangeKindAdd:
				if rmdir != "" {
					rmdir = ""
				}
				f = f2.stat
				f2 = nil
			case ChangeKindDelete:
				// Check if this file is already removed by being
				// under of a removed directory
				if rmdir != "" && strings.HasPrefix(f1.path, rmdir) {
					f1 = nil
					continue
				} else if rmdir == "" && f1.stat.IsDir() {
					rmdir = f1.path + string(os.PathSeparator)
				} else if rmdir != "" {
					rmdir = ""
				}
				f1 = nil
			case ChangeKindModify:
<<<<<<< HEAD
				same, err := sameFile(f1, f2copy, differ)
=======
				same, err := sameFile(f1, f2copy)
>>>>>>> 396bfe20
				if err != nil {
					return err
				}
				if f1.stat.IsDir() && !f2copy.stat.IsDir() {
					rmdir = f1.path + string(os.PathSeparator)
				} else if rmdir != "" {
					rmdir = ""
				}
				f = f2.stat
				f1 = nil
				f2 = nil
				if same {
					continue loop0
				}
			}
			if err := changeFn(k, p, &StatInfo{f}, nil); err != nil {
				return err
			}
		}
		return nil
	})

	return g.Wait()
}

func pathChange(lower, upper *currentPath) (ChangeKind, string) {
	if lower == nil {
		if upper == nil {
			panic("cannot compare nil paths")
		}
		return ChangeKindAdd, upper.path
	}
	if upper == nil {
		return ChangeKindDelete, lower.path
	}

	switch i := ComparePath(lower.path, upper.path); {
	case i < 0:
		// File in lower that is not in upper
		return ChangeKindDelete, lower.path
	case i > 0:
		// File in upper that is not in lower
		return ChangeKindAdd, upper.path
	default:
		return ChangeKindModify, upper.path
	}
}

func sameFile(f1, f2 *currentPath, differ DiffType) (same bool, retErr error) {
	if differ == DiffNone {
		return false, nil
	}
	// If not a directory also check size, modtime, and content
	if !f1.stat.IsDir() {
		if f1.stat.Size_ != f2.stat.Size_ {
			return false, nil
		}

		if f1.stat.ModTime != f2.stat.ModTime {
			return false, nil
		}
	}

<<<<<<< HEAD
	same, err := compareStat(f1.stat, f2.stat)
	if err != nil || !same || differ == DiffMetadata {
		return same, err
	}
	return compareFileContent(f1.path, f2.path)
}

func compareFileContent(p1, p2 string) (bool, error) {
	f1, err := os.Open(p1)
	if err != nil {
		return false, err
	}
	defer f1.Close()
	f2, err := os.Open(p2)
	if err != nil {
		return false, err
	}
	defer f2.Close()

	b1 := make([]byte, compareChunkSize)
	b2 := make([]byte, compareChunkSize)
	for {
		n1, err1 := f1.Read(b1)
		if err1 != nil && err1 != io.EOF {
			return false, err1
		}
		n2, err2 := f2.Read(b2)
		if err2 != nil && err2 != io.EOF {
			return false, err2
		}
		if n1 != n2 || !bytes.Equal(b1[:n1], b2[:n2]) {
			return false, nil
		}
		if err1 == io.EOF && err2 == io.EOF {
			return true, nil
		}
	}
=======
	return compareStat(f1.stat, f2.stat)
>>>>>>> 396bfe20
}

// compareStat returns whether the stats are equivalent,
// whether the files are considered the same file, and
// an error
func compareStat(ls1, ls2 *types.Stat) (bool, error) {
	return ls1.Mode == ls2.Mode && ls1.Uid == ls2.Uid && ls1.Gid == ls2.Gid && ls1.Devmajor == ls2.Devmajor && ls1.Devminor == ls2.Devminor && ls1.Linkname == ls2.Linkname, nil
}

func nextPath(ctx context.Context, pathC <-chan *currentPath) (*currentPath, error) {
	select {
	case <-ctx.Done():
		return nil, ctx.Err()
	case p := <-pathC:
		return p, nil
	}
}<|MERGE_RESOLUTION|>--- conflicted
+++ resolved
@@ -59,11 +59,7 @@
 }
 
 // doubleWalkDiff walks both directories to create a diff
-<<<<<<< HEAD
-func doubleWalkDiff(ctx context.Context, changeFn ChangeFunc, a, b walkerFn, filter FilterFunc, differ DiffType) (err error) {
-=======
-func doubleWalkDiff(ctx context.Context, changeFn ChangeFunc, a, b walkerFn, filter FilterFunc) (err error) {
->>>>>>> 396bfe20
+func doubleWalkDiff(ctx context.Context, changeFn ChangeFunc, a, b walkerFn) (err error) {
 	g, ctx := errgroup.WithContext(ctx)
 
 	var (
@@ -137,11 +133,7 @@
 				}
 				f1 = nil
 			case ChangeKindModify:
-<<<<<<< HEAD
-				same, err := sameFile(f1, f2copy, differ)
-=======
-				same, err := sameFile(f1, f2copy)
->>>>>>> 396bfe20
+				same, err := sameFile(f1, f2)
 				if err != nil {
 					return err
 				}
@@ -205,47 +197,16 @@
 		}
 	}
 
-<<<<<<< HEAD
-	same, err := compareStat(f1.stat, f2.stat)
-	if err != nil || !same || differ == DiffMetadata {
-		return same, err
-	}
-	return compareFileContent(f1.path, f2.path)
-}
-
-func compareFileContent(p1, p2 string) (bool, error) {
-	f1, err := os.Open(p1)
-	if err != nil {
-		return false, err
-	}
-	defer f1.Close()
-	f2, err := os.Open(p2)
-	if err != nil {
-		return false, err
-	}
-	defer f2.Close()
-
-	b1 := make([]byte, compareChunkSize)
-	b2 := make([]byte, compareChunkSize)
-	for {
-		n1, err1 := f1.Read(b1)
-		if err1 != nil && err1 != io.EOF {
-			return false, err1
-		}
-		n2, err2 := f2.Read(b2)
-		if err2 != nil && err2 != io.EOF {
-			return false, err2
-		}
-		if n1 != n2 || !bytes.Equal(b1[:n1], b2[:n2]) {
-			return false, nil
-		}
-		if err1 == io.EOF && err2 == io.EOF {
-			return true, nil
-		}
-	}
-=======
-	return compareStat(f1.stat, f2.stat)
->>>>>>> 396bfe20
+	ls1, ok := f1.f.Sys().(*types.Stat)
+	if !ok {
+		return false, nil
+	}
+	ls2, ok := f2.f.Sys().(*types.Stat)
+	if !ok {
+		return false, nil
+	}
+
+	return compareStat(ls1, ls2)
 }
 
 // compareStat returns whether the stats are equivalent,
