/*
   Copyright The containerd Authors.

   Licensed under the Apache License, Version 2.0 (the "License");
   you may not use this file except in compliance with the License.
   You may obtain a copy of the License at

       http://www.apache.org/licenses/LICENSE-2.0

   Unless required by applicable law or agreed to in writing, software
   distributed under the License is distributed on an "AS IS" BASIS,
   WITHOUT WARRANTIES OR CONDITIONS OF ANY KIND, either express or implied.
   See the License for the specific language governing permissions and
   limitations under the License.
*/

package fs

import (
	"fmt"
	"os"
	"path/filepath"
	"sync"

	"github.com/sirupsen/logrus"
)

var bufferPool = &sync.Pool{
	New: func() interface{} {
		buffer := make([]byte, 32*1024)
		return &buffer
	},
}

// XAttrErrorHandler transform a non-nil xattr error.
// Return nil to ignore an error.
// xattrKey can be empty for listxattr operation.
type XAttrErrorHandler func(dst, src, xattrKey string, err error) error

type copyDirOpts struct {
	xeh XAttrErrorHandler
	// xex contains a set of xattrs to exclude when copying
	xex map[string]struct{}
}

type CopyDirOpt func(*copyDirOpts) error

// WithXAttrErrorHandler allows specifying XAttrErrorHandler
// If nil XAttrErrorHandler is specified (default), CopyDir stops
// on a non-nil xattr error.
func WithXAttrErrorHandler(xeh XAttrErrorHandler) CopyDirOpt {
	return func(o *copyDirOpts) error {
		o.xeh = xeh
		return nil
	}
}

// WithAllowXAttrErrors allows ignoring xattr errors.
func WithAllowXAttrErrors() CopyDirOpt {
	xeh := func(dst, src, xattrKey string, err error) error {
		return nil
	}
	return WithXAttrErrorHandler(xeh)
}

// WithXAttrExclude allows for exclusion of specified xattr during CopyDir operation.
func WithXAttrExclude(keys ...string) CopyDirOpt {
	return func(o *copyDirOpts) error {
		if o.xex == nil {
			o.xex = make(map[string]struct{}, len(keys))
		}
		for _, key := range keys {
			o.xex[key] = struct{}{}
		}
		return nil
	}
}

// CopyDir copies the directory from src to dst.
// Most efficient copy of files is attempted.
func CopyDir(dst, src string, opts ...CopyDirOpt) error {
	var o copyDirOpts
	for _, opt := range opts {
		if err := opt(&o); err != nil {
			return err
		}
	}
	inodes := map[uint64]string{}
	return copyDirectory(dst, src, inodes, &o)
}

func copyDirectory(dst, src string, inodes map[uint64]string, o *copyDirOpts) error {
	stat, err := os.Stat(src)
	if err != nil {
		return fmt.Errorf("failed to stat %s: %w", src, err)
	}
	if !stat.IsDir() {
<<<<<<< HEAD
		return fmt.Errorf("source %s is not directory", src)
=======
		return errors.Errorf("source %s is not directory", src)
>>>>>>> 396bfe20
	}

	if st, err := os.Stat(dst); err != nil {
		if err := os.Mkdir(dst, stat.Mode()); err != nil {
			return fmt.Errorf("failed to mkdir %s: %w", dst, err)
		}
	} else if !st.IsDir() {
		return fmt.Errorf("cannot copy to non-directory: %s", dst)
	} else {
		if err := os.Chmod(dst, stat.Mode()); err != nil {
			return fmt.Errorf("failed to chmod on %s: %w", dst, err)
		}
	}

	entries, err := os.ReadDir(src)
	if err != nil {
		return fmt.Errorf("failed to read %s: %w", src, err)
	}

	if err := copyFileInfo(stat, src, dst); err != nil {
		return fmt.Errorf("failed to copy file info for %s: %w", dst, err)
	}

	if err := copyXAttrs(dst, src, o.xex, o.xeh); err != nil {
		return fmt.Errorf("failed to copy xattrs: %w", err)
	}

	for _, entry := range entries {
		source := filepath.Join(src, entry.Name())
		target := filepath.Join(dst, entry.Name())

		fileInfo, err := entry.Info()
		if err != nil {
			return fmt.Errorf("failed to get file info for %s: %w", entry.Name(), err)
		}

		switch {
		case entry.IsDir():
			if err := copyDirectory(target, source, inodes, o); err != nil {
				return err
			}
			continue
		case (fileInfo.Mode() & os.ModeType) == 0:
			link, err := getLinkSource(target, fileInfo, inodes)
			if err != nil {
				return fmt.Errorf("failed to get hardlink: %w", err)
			}
			if link != "" {
				if err := os.Link(link, target); err != nil {
					return fmt.Errorf("failed to create hard link: %w", err)
				}
			} else if err := CopyFile(target, source); err != nil {
				return fmt.Errorf("failed to copy files: %w", err)
			}
		case (fileInfo.Mode() & os.ModeSymlink) == os.ModeSymlink:
			link, err := os.Readlink(source)
			if err != nil {
				return fmt.Errorf("failed to read link: %s: %w", source, err)
			}
			if err := os.Symlink(link, target); err != nil {
				return fmt.Errorf("failed to create symlink: %s: %w", target, err)
			}
		case (fileInfo.Mode() & os.ModeDevice) == os.ModeDevice,
			(fileInfo.Mode() & os.ModeNamedPipe) == os.ModeNamedPipe,
			(fileInfo.Mode() & os.ModeSocket) == os.ModeSocket:
			if err := copyIrregular(target, fileInfo); err != nil {
				return fmt.Errorf("failed to create irregular file: %w", err)
			}
		default:
			logrus.Warnf("unsupported mode: %s: %s", source, fileInfo.Mode())
			continue
		}

		if err := copyFileInfo(fileInfo, source, target); err != nil {
			return fmt.Errorf("failed to copy file info: %w", err)
		}

		if err := copyXAttrs(target, source, o.xex, o.xeh); err != nil {
			return fmt.Errorf("failed to copy xattrs: %w", err)
		}
	}

	return nil
}

// CopyFile copies the source file to the target.
// The most efficient means of copying is used for the platform.
func CopyFile(target, source string) error {
	return copyFile(target, source)
}

func openAndCopyFile(target, source string) error {
	src, err := os.Open(source)
	if err != nil {
		return fmt.Errorf("failed to open source %s: %w", source, err)
	}
	defer src.Close()
	tgt, err := os.Create(target)
	if err != nil {
		return fmt.Errorf("failed to open target %s: %w", target, err)
	}
	defer tgt.Close()

	return copyFileContent(tgt, src)
}<|MERGE_RESOLUTION|>--- conflicted
+++ resolved
@@ -95,11 +95,7 @@
 		return fmt.Errorf("failed to stat %s: %w", src, err)
 	}
 	if !stat.IsDir() {
-<<<<<<< HEAD
-		return fmt.Errorf("source %s is not directory", src)
-=======
-		return errors.Errorf("source %s is not directory", src)
->>>>>>> 396bfe20
+		return errors.Errorf("source is not directory")
 	}
 
 	if st, err := os.Stat(dst); err != nil {
