--- conflicted
+++ resolved
@@ -42,21 +42,7 @@
 }
 
 func (l resourceListDifference) HasDiff() bool {
-	if len(l.Deletions) > 0 || len(l.Updates) > 0 || (len(metadataFiles) == 0 && len(l.Additions) > 0) {
-		return true
-	}
-
-	for _, add := range l.Additions {
-<<<<<<< HEAD
-		if ok := metadataFiles[add.Path()]; !ok {
-=======
-		if ok, _ := metadataFiles[add.Path()]; !ok {
->>>>>>> 396bfe20
-			return true
-		}
-	}
-
-	return false
+	return len(l.Additions) > 0 || len(l.Deletions) > 0 || len(l.Updates) > 0
 }
 
 func (l resourceListDifference) String() string {
