---
title: FromAsCasing
<<<<<<< HEAD
description: The AS keyword should match the case of the FROM keyword
=======
description: >-
  The 'as' keyword should match the case of the 'from' keyword
>>>>>>> 354f2d13
aliases:
  - /go/dockerfile/rule/from-as-casing/
---

## Output

```text
'as' and 'FROM' keywords' casing does not match
```

## Description

While Dockerfile keywords can be either uppercase or lowercase, mixing case
styles is not recommended for readability. This rule reports violations where
mixed case style occurs for a `FROM` instruction with an `AS` keyword declaring
a stage name.

## Examples

❌ Bad: `FROM` is uppercase, `AS` is lowercase.

```dockerfile
FROM debian:latest as builder
```

✅ Good: `FROM` and `AS` are both uppercase

```dockerfile
FROM debian:latest AS deb-builder
```

✅ Good: `FROM` and `AS` are both lowercase.

```dockerfile
from debian:latest as deb-builder
```

## Related errors

- [`FileConsistentCommandCasing`](./consistent-instruction-casing.md)<|MERGE_RESOLUTION|>--- conflicted
+++ resolved
@@ -1,11 +1,7 @@
 ---
 title: FromAsCasing
-<<<<<<< HEAD
-description: The AS keyword should match the case of the FROM keyword
-=======
 description: >-
-  The 'as' keyword should match the case of the 'from' keyword
->>>>>>> 354f2d13
+  The AS keyword should match the case of the FROM keyword
 aliases:
   - /go/dockerfile/rule/from-as-casing/
 ---
