--- conflicted
+++ resolved
@@ -107,36 +107,9 @@
 	testDefaultEnvWithArgs,
 	testEnvEmptyFormatting,
 	testCacheMultiPlatformImportExport,
-	testOnBuildCleared,
-<<<<<<< HEAD
-	testFrontendUseForwardedSolveResults,
-	testFrontendInputs,
-	testErrorsSourceMap,
-	testMultiArgs,
-	testFrontendSubrequests,
-	testDockefileCheckHostname,
-	testDefaultShellAndPath,
-	testDockerfileLowercase,
-	testExportCacheLoop,
-	testWildcardRenameCache,
-	testDockerfileInvalidInstruction,
-	testShmSize,
-	testUlimit,
-	testCgroupParent,
-	testNamedImageContext,
-	testNamedImageContextPlatform,
-	testNamedImageContextTimestamps,
-	testNamedImageContextScratch,
-	testNamedLocalContext,
-	testNamedOCILayoutContext,
-	testNamedOCILayoutContextExport,
-	testNamedInputContext,
-	testNamedMultiplatformInputContext,
-=======
 }
 
 var fileOpTests = []integration.Test{
->>>>>>> 396bfe20
 	testEmptyDestDir,
 	testCopyChownCreateDest,
 	testCopyThroughSymlinkContext,
@@ -157,29 +130,7 @@
 	testWorkdirUser,
 	testWorkdirExists,
 	testWorkdirCopyIgnoreRelative,
-	testCopyFollowAllSymlinks,
-<<<<<<< HEAD
-	testDockerfileAddChownExpand,
-	testSourceDateEpochWithoutExporter,
-	testSBOMScannerImage,
-	testProvenanceAttestation,
-	testGitProvenanceAttestation,
-	testMultiPlatformProvenance,
-	testClientFrontendProvenance,
-	testClientLLBProvenance,
-	testSecretSSHProvenance,
-	testOCILayoutProvenance,
-	testNilProvenance,
-	testDuplicatePlatformProvenance,
-	testDockerIgnoreMissingProvenance,
-	testSBOMScannerArgs,
-	testMultiPlatformWarnings,
-	testNilContextInSolveGateway,
-	testCopyUnicodePath,
-)
-=======
-}
->>>>>>> 396bfe20
+}
 
 // Tests that depend on the `security.*` entitlements
 var securityTests = []integration.Test{}
@@ -1136,78 +1087,6 @@
 	require.Equal(t, "data", string(dt))
 }
 
-func testCopySocket(t *testing.T, sb integration.Sandbox) {
-	f := getFrontend(t, sb)
-<<<<<<< HEAD
-=======
-	isFileOp := getFileOp(t, sb)
->>>>>>> 396bfe20
-
-	dockerfile := []byte(`
-FROM scratch
-COPY . /
-`)
-
-<<<<<<< HEAD
-	dir, err := integration.Tmpdir(
-		t,
-=======
-	dir, err := tmpdir(
->>>>>>> 396bfe20
-		fstest.CreateFile("Dockerfile", dockerfile, 0600),
-		fstest.CreateSocket("socket.sock", 0600),
-	)
-	require.NoError(t, err)
-<<<<<<< HEAD
-
-	c, err := client.New(sb.Context(), sb.Address())
-	require.NoError(t, err)
-	defer c.Close()
-
-	destDir := t.TempDir()
-
-	_, err = f.Solve(sb.Context(), c, client.SolveOpt{
-=======
-	defer os.RemoveAll(dir)
-
-	c, err := client.New(context.TODO(), sb.Address())
-	require.NoError(t, err)
-	defer c.Close()
-
-	destDir, err := ioutil.TempDir("", "buildkit")
-	require.NoError(t, err)
-	defer os.RemoveAll(destDir)
-
-	_, err = f.Solve(context.TODO(), c, client.SolveOpt{
->>>>>>> 396bfe20
-		Exports: []client.ExportEntry{
-			{
-				Type:      client.ExporterLocal,
-				OutputDir: destDir,
-			},
-		},
-<<<<<<< HEAD
-		LocalDirs: map[string]string{
-			dockerui.DefaultLocalNameDockerfile: dir,
-			dockerui.DefaultLocalNameContext:    dir,
-=======
-		FrontendAttrs: map[string]string{
-			"build-arg:BUILDKIT_DISABLE_FILEOP": strconv.FormatBool(!isFileOp),
-		},
-		LocalDirs: map[string]string{
-			builder.DefaultLocalNameDockerfile: dir,
-			builder.DefaultLocalNameContext:    dir,
->>>>>>> 396bfe20
-		},
-	}, nil)
-	require.NoError(t, err)
-
-	fi, err := os.Lstat(filepath.Join(destDir, "socket.sock"))
-	require.NoError(t, err)
-	// make sure socket is converted to regular file.
-	require.Equal(t, fi.Mode().IsRegular(), true)
-}
-
 func testIgnoreEntrypoint(t *testing.T, sb integration.Sandbox) {
 	f := getFrontend(t, sb)
 
@@ -1648,80 +1527,6 @@
 	require.NoError(t, err)
 
 	require.Equal(t, len(du), len(du2))
-}
-
-// #1197
-func testCopyFollowAllSymlinks(t *testing.T, sb integration.Sandbox) {
-<<<<<<< HEAD
-=======
-	f := getFrontend(t, sb)
-	isFileOp := getFileOp(t, sb)
-
-	dockerfile := []byte(`
-FROM scratch
-COPY foo /
-COPY foo/sub bar
-`)
-
-	dir, err := tmpdir(
-		fstest.CreateFile("Dockerfile", dockerfile, 0600),
-		fstest.CreateFile("bar", []byte(`bar-contents`), 0600),
-		fstest.CreateDir("foo", 0700),
-		fstest.Symlink("../bar", "foo/sub"),
-	)
-	require.NoError(t, err)
-	defer os.RemoveAll(dir)
-
-	c, err := client.New(context.TODO(), sb.Address())
-	require.NoError(t, err)
-	defer c.Close()
-
-	destDir, err := ioutil.TempDir("", "buildkit")
-	require.NoError(t, err)
-	defer os.RemoveAll(destDir)
-
-	_, err = f.Solve(context.TODO(), c, client.SolveOpt{
-		FrontendAttrs: map[string]string{
-			"build-arg:BUILDKIT_DISABLE_FILEOP": strconv.FormatBool(!isFileOp),
-		},
-		LocalDirs: map[string]string{
-			builder.DefaultLocalNameDockerfile: dir,
-			builder.DefaultLocalNameContext:    dir,
-		},
-	}, nil)
-	require.NoError(t, err)
-}
-
-func testCopySymlinks(t *testing.T, sb integration.Sandbox) {
->>>>>>> 396bfe20
-	f := getFrontend(t, sb)
-
-	dockerfile := []byte(`
-FROM scratch
-COPY foo /
-COPY foo/sub bar
-`)
-
-	dir, err := integration.Tmpdir(
-		t,
-		fstest.CreateFile("Dockerfile", dockerfile, 0600),
-		fstest.CreateFile("bar", []byte(`bar-contents`), 0600),
-		fstest.CreateDir("foo", 0700),
-		fstest.Symlink("../bar", "foo/sub"),
-	)
-	require.NoError(t, err)
-
-	c, err := client.New(sb.Context(), sb.Address())
-	require.NoError(t, err)
-	defer c.Close()
-
-	_, err = f.Solve(sb.Context(), c, client.SolveOpt{
-		LocalDirs: map[string]string{
-			dockerui.DefaultLocalNameDockerfile: dir,
-			dockerui.DefaultLocalNameContext:    dir,
-		},
-	}, nil)
-	require.NoError(t, err)
 }
 
 func testCopySymlinks(t *testing.T, sb integration.Sandbox) {
@@ -3177,12 +2982,8 @@
 			},
 		},
 		FrontendAttrs: map[string]string{
-<<<<<<< HEAD
-			"build-arg:group": "nobody",
-=======
 			"build-arg:BUILDKIT_DISABLE_FILEOP": strconv.FormatBool(!isFileOp),
-			"build-arg:group":                   "nobody",
->>>>>>> 396bfe20
+			"build-arg:group":                   "nogroup",
 		},
 		LocalDirs: map[string]string{
 			dockerui.DefaultLocalNameDockerfile: dir,
@@ -3201,75 +3002,7 @@
 
 	dt, err = os.ReadFile(filepath.Join(destDir, "foobisowner"))
 	require.NoError(t, err)
-	require.Equal(t, "1000 nobody\n", string(dt))
-}
-
-func testCopyChmod(t *testing.T, sb integration.Sandbox) {
-	f := getFrontend(t, sb)
-
-	dockerfile := []byte(`
-FROM busybox AS base
-
-RUN mkdir -m 0777 /out
-COPY --chmod=0644 foo /
-COPY --chmod=777 bar /baz
-COPY --chmod=0 foo /foobis
-
-RUN stat -c "%04a" /foo  > /out/fooperm
-RUN stat -c "%04a" /baz  > /out/barperm
-RUN stat -c "%04a" /foobis  > /out/foobisperm
-FROM scratch
-COPY --from=base /out /
-`)
-
-	dir, err := integration.Tmpdir(
-		t,
-		fstest.CreateFile("Dockerfile", dockerfile, 0600),
-		fstest.CreateFile("foo", []byte(`foo-contents`), 0600),
-		fstest.CreateFile("bar", []byte(`bar-contents`), 0700),
-	)
-	require.NoError(t, err)
-
-	c, err := client.New(sb.Context(), sb.Address())
-	require.NoError(t, err)
-	defer c.Close()
-
-	destDir := t.TempDir()
-
-	_, err = f.Solve(sb.Context(), c, client.SolveOpt{
-		Exports: []client.ExportEntry{
-			{
-				Type:      client.ExporterLocal,
-				OutputDir: destDir,
-			},
-		},
-		LocalDirs: map[string]string{
-			dockerui.DefaultLocalNameDockerfile: dir,
-			dockerui.DefaultLocalNameContext:    dir,
-		},
-	}, nil)
-
-	require.NoError(t, err)
-
-	dt, err := os.ReadFile(filepath.Join(destDir, "fooperm"))
-	require.NoError(t, err)
-<<<<<<< HEAD
-	require.Equal(t, "0644\n", string(dt))
-=======
-	require.Equal(t, "1000 nobody\n", string(dt))
->>>>>>> 396bfe20
-
-	dt, err = os.ReadFile(filepath.Join(destDir, "barperm"))
-	require.NoError(t, err)
-<<<<<<< HEAD
-	require.Equal(t, "0777\n", string(dt))
-
-	dt, err = os.ReadFile(filepath.Join(destDir, "foobisperm"))
-	require.NoError(t, err)
-	require.Equal(t, "0000\n", string(dt))
-=======
-	require.Equal(t, "1000 nobody\n", string(dt))
->>>>>>> 396bfe20
+	require.Equal(t, "1000 nogroup\n", string(dt))
 }
 
 func testCopyOverrideFiles(t *testing.T, sb integration.Sandbox) {
@@ -3907,220 +3640,6 @@
 	require.Equal(t, "baz", v)
 }
 
-<<<<<<< HEAD
-// #2008
-func testWildcardRenameCache(t *testing.T, sb integration.Sandbox) {
-	f := getFrontend(t, sb)
-
-	dockerfile := []byte(`
-FROM alpine
-COPY file* /files/
-RUN ls /files/file1
-`)
-	dir, err := integration.Tmpdir(
-		t,
-		fstest.CreateFile("Dockerfile", dockerfile, 0600),
-		fstest.CreateFile("file1", []byte("foo"), 0600),
-	)
-	require.NoError(t, err)
-
-	c, err := client.New(sb.Context(), sb.Address())
-	require.NoError(t, err)
-	defer c.Close()
-
-	_, err = f.Solve(sb.Context(), c, client.SolveOpt{
-		LocalDirs: map[string]string{
-			dockerui.DefaultLocalNameDockerfile: dir,
-			dockerui.DefaultLocalNameContext:    dir,
-		},
-	}, nil)
-	require.NoError(t, err)
-
-	err = os.Rename(filepath.Join(dir, "file1"), filepath.Join(dir, "file2"))
-	require.NoError(t, err)
-
-	// cache should be invalidated and build should fail
-	_, err = f.Solve(sb.Context(), c, client.SolveOpt{
-		LocalDirs: map[string]string{
-			dockerui.DefaultLocalNameDockerfile: dir,
-			dockerui.DefaultLocalNameContext:    dir,
-		},
-	}, nil)
-	require.Error(t, err)
-}
-
-func testOnBuildCleared(t *testing.T, sb integration.Sandbox) {
-	integration.CheckFeatureCompat(t, sb, integration.FeatureDirectPush)
-	f := getFrontend(t, sb)
-
-	registry, err := sb.NewRegistry()
-	if errors.Is(err, integration.ErrRequirements) {
-=======
-func testOnBuildCleared(t *testing.T, sb integration.Sandbox) {
-	f := getFrontend(t, sb)
-
-	registry, err := sb.NewRegistry()
-	if errors.Cause(err) == integration.ErrorRequirements {
->>>>>>> 396bfe20
-		t.Skip(err.Error())
-	}
-	require.NoError(t, err)
-
-	dockerfile := []byte(`
-FROM busybox
-ONBUILD RUN mkdir -p /out && echo -n 11 >> /out/foo
-`)
-
-<<<<<<< HEAD
-	dir, err := integration.Tmpdir(
-		t,
-		fstest.CreateFile("Dockerfile", dockerfile, 0600),
-	)
-	require.NoError(t, err)
-
-	c, err := client.New(sb.Context(), sb.Address())
-=======
-	dir, err := tmpdir(
-		fstest.CreateFile("Dockerfile", dockerfile, 0600),
-	)
-	require.NoError(t, err)
-	defer os.RemoveAll(dir)
-
-	c, err := client.New(context.TODO(), sb.Address())
->>>>>>> 396bfe20
-	require.NoError(t, err)
-	defer c.Close()
-
-	target := registry + "/buildkit/testonbuild:base"
-
-<<<<<<< HEAD
-	_, err = f.Solve(sb.Context(), c, client.SolveOpt{
-=======
-	_, err = f.Solve(context.TODO(), c, client.SolveOpt{
->>>>>>> 396bfe20
-		Exports: []client.ExportEntry{
-			{
-				Type: client.ExporterImage,
-				Attrs: map[string]string{
-					"push": "true",
-					"name": target,
-				},
-			},
-		},
-		LocalDirs: map[string]string{
-<<<<<<< HEAD
-			dockerui.DefaultLocalNameDockerfile: dir,
-			dockerui.DefaultLocalNameContext:    dir,
-=======
-			builder.DefaultLocalNameDockerfile: dir,
-			builder.DefaultLocalNameContext:    dir,
->>>>>>> 396bfe20
-		},
-	}, nil)
-	require.NoError(t, err)
-
-	dockerfile = []byte(fmt.Sprintf(`
-	FROM %s 
-	`, target))
-
-<<<<<<< HEAD
-	dir, err = integration.Tmpdir(
-		t,
-		fstest.CreateFile("Dockerfile", dockerfile, 0600),
-	)
-	require.NoError(t, err)
-
-	target2 := registry + "/buildkit/testonbuild:child"
-
-	_, err = f.Solve(sb.Context(), c, client.SolveOpt{
-=======
-	dir, err = tmpdir(
-		fstest.CreateFile("Dockerfile", dockerfile, 0600),
-	)
-	require.NoError(t, err)
-	defer os.RemoveAll(dir)
-
-	target2 := registry + "/buildkit/testonbuild:child"
-
-	_, err = f.Solve(context.TODO(), c, client.SolveOpt{
->>>>>>> 396bfe20
-		Exports: []client.ExportEntry{
-			{
-				Type: client.ExporterImage,
-				Attrs: map[string]string{
-					"push": "true",
-					"name": target2,
-				},
-			},
-		},
-		LocalDirs: map[string]string{
-<<<<<<< HEAD
-			dockerui.DefaultLocalNameDockerfile: dir,
-			dockerui.DefaultLocalNameContext:    dir,
-=======
-			builder.DefaultLocalNameDockerfile: dir,
-			builder.DefaultLocalNameContext:    dir,
->>>>>>> 396bfe20
-		},
-	}, nil)
-	require.NoError(t, err)
-
-	dockerfile = []byte(fmt.Sprintf(`
-	FROM %s AS base
-	FROM scratch
-	COPY --from=base /out /
-	`, target2))
-
-<<<<<<< HEAD
-	dir, err = integration.Tmpdir(
-		t,
-		fstest.CreateFile("Dockerfile", dockerfile, 0600),
-	)
-	require.NoError(t, err)
-
-	destDir := t.TempDir()
-
-	_, err = f.Solve(sb.Context(), c, client.SolveOpt{
-=======
-	dir, err = tmpdir(
-		fstest.CreateFile("Dockerfile", dockerfile, 0600),
-	)
-	require.NoError(t, err)
-	defer os.RemoveAll(dir)
-
-	destDir, err := ioutil.TempDir("", "buildkit")
-	require.NoError(t, err)
-	defer os.RemoveAll(destDir)
-
-	_, err = f.Solve(context.TODO(), c, client.SolveOpt{
->>>>>>> 396bfe20
-		Exports: []client.ExportEntry{
-			{
-				Type:      client.ExporterLocal,
-				OutputDir: destDir,
-			},
-		},
-		LocalDirs: map[string]string{
-<<<<<<< HEAD
-			dockerui.DefaultLocalNameDockerfile: dir,
-			dockerui.DefaultLocalNameContext:    dir,
-=======
-			builder.DefaultLocalNameDockerfile: dir,
-			builder.DefaultLocalNameContext:    dir,
->>>>>>> 396bfe20
-		},
-	}, nil)
-	require.NoError(t, err)
-
-<<<<<<< HEAD
-	dt, err := os.ReadFile(filepath.Join(destDir, "foo"))
-=======
-	dt, err := ioutil.ReadFile(filepath.Join(destDir, "foo"))
->>>>>>> 396bfe20
-	require.NoError(t, err)
-	require.Equal(t, "11", string(dt))
-}
-
 func testCacheMultiPlatformImportExport(t *testing.T, sb integration.Sandbox) {
 	integration.CheckFeatureCompat(t, sb,
 		integration.FeatureDirectPush,
