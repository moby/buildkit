--- conflicted
+++ resolved
@@ -104,12 +104,9 @@
 	testFrontendInputs,
 	testErrorsSourceMap,
 	testMultiArgs,
-<<<<<<< HEAD
-=======
 	testFrontendSubrequests,
 	testDockefileCheckHostname,
 	testDefaultShellAndPath,
->>>>>>> 71cf6f5f
 }
 
 var fileOpTests = []integration.Test{
@@ -1213,8 +1210,6 @@
 	require.Equal(t, "foo bar:box-foo:123 456", string(dt))
 }
 
-<<<<<<< HEAD
-=======
 func testDefaultShellAndPath(t *testing.T, sb integration.Sandbox) {
 	skipDockerd(t, sb)
 	f := getFrontend(t, sb)
@@ -1305,7 +1300,6 @@
 	}
 }
 
->>>>>>> 71cf6f5f
 func testExportMultiPlatform(t *testing.T, sb integration.Sandbox) {
 	skipDockerd(t, sb)
 	f := getFrontend(t, sb)
