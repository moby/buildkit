//go:build !windows
// +build !windows

package oci

import (
	"context"
	"fmt"
	"os"
	"strings"
	"sync"

	"github.com/containerd/containerd/containers"
	"github.com/containerd/containerd/oci"
	cdseccomp "github.com/containerd/containerd/pkg/seccomp"
	"github.com/docker/docker/pkg/idtools"
	"github.com/docker/docker/profiles/seccomp"
	"github.com/moby/buildkit/solver/pb"
	"github.com/moby/buildkit/util/entitlements/security"
	specs "github.com/opencontainers/runtime-spec/specs-go"
<<<<<<< HEAD
	selinux "github.com/opencontainers/selinux/go-selinux"
=======
	"github.com/opencontainers/selinux/go-selinux"
>>>>>>> 396bfe20
	"github.com/opencontainers/selinux/go-selinux/label"
	"github.com/pkg/errors"
)

<<<<<<< HEAD
var (
	cgroupNSOnce     sync.Once
	supportsCgroupNS bool
)
=======
// Ideally we don't have to import whole containerd just for the default spec

// GenerateSpec generates spec using containerd functionality.
// opts are ignored for s.Process, s.Hostname, and s.Mounts .
func GenerateSpec(ctx context.Context, meta executor.Meta, mounts []executor.Mount, id, resolvConf, hostsFile string, namespace network.Namespace, processMode ProcessMode, idmap *idtools.IdentityMapping, apparmorProfile string, opts ...oci.SpecOpts) (*specs.Spec, func(), error) {
	c := &containers.Container{
		ID: id,
	}
	_, ok := namespaces.Namespace(ctx)
	if !ok {
		ctx = namespaces.WithNamespace(ctx, "buildkit")
	}

	if securityOpts, err := generateSecurityOpts(meta.SecurityMode, apparmorProfile); err == nil {
		opts = append(opts, securityOpts...)
	} else {
		return nil, nil, err
	}

	switch processMode {
	case NoProcessSandbox:
		// Mount for /proc is replaced in GetMounts()
		opts = append(opts,
			oci.WithHostNamespace(specs.PIDNamespace))
		// TODO(AkihiroSuda): Configure seccomp to disable ptrace (and prctl?) explicitly
	}

	// Note that containerd.GenerateSpec is namespaced so as to make
	// specs.Linux.CgroupsPath namespaced
	s, err := oci.GenerateSpec(ctx, nil, c, opts...)
	if err != nil {
		return nil, nil, err
	}
	// set the networking information on the spec
	namespace.Set(s)
>>>>>>> 396bfe20

const (
	tracingSocketPath = "/dev/otel-grpc.sock"
)

func generateMountOpts(resolvConf, hostsFile string) ([]oci.SpecOpts, error) {
	return []oci.SpecOpts{
		// https://github.com/moby/buildkit/issues/429
		withRemovedMount("/run"),
		withROBind(resolvConf, "/etc/resolv.conf"),
		withROBind(hostsFile, "/etc/hosts"),
<<<<<<< HEAD
		withCGroup(),
	}, nil
}
=======
	)
	if err != nil {
		return nil, nil, err
	}

	s.Mounts = append(s.Mounts, specs.Mount{
		Destination: "/sys/fs/cgroup",
		Type:        "cgroup",
		Source:      "cgroup",
		Options:     []string{"ro", "nosuid", "noexec", "nodev"},
	})

	if processMode == NoProcessSandbox {
		var maskedPaths []string
		for _, s := range s.Linux.MaskedPaths {
			if !hasPrefix(s, "/proc") {
				maskedPaths = append(maskedPaths, s)
			}
		}
		s.Linux.MaskedPaths = maskedPaths
		var readonlyPaths []string
		for _, s := range s.Linux.ReadonlyPaths {
			if !hasPrefix(s, "/proc") {
				readonlyPaths = append(readonlyPaths, s)
			}
		}
		s.Linux.ReadonlyPaths = readonlyPaths
	}

	if meta.SecurityMode == pb.SecurityMode_INSECURE {
		if err = oci.WithWriteableCgroupfs(ctx, nil, c, s); err != nil {
			return nil, nil, err
		}
		if err = oci.WithWriteableSysfs(ctx, nil, c, s); err != nil {
			return nil, nil, err
		}
	}

	if idmap != nil {
		s.Linux.Namespaces = append(s.Linux.Namespaces, specs.LinuxNamespace{
			Type: specs.UserNamespace,
		})
		s.Linux.UIDMappings = specMapping(idmap.UIDs())
		s.Linux.GIDMappings = specMapping(idmap.GIDs())
	}

	sm := &submounts{}

	var releasers []func() error
	releaseAll := func() {
		sm.cleanup()
		for _, f := range releasers {
			f()
		}
		if s.Process.SelinuxLabel != "" {
			selinux.ReleaseLabel(s.Process.SelinuxLabel)
		}
	}
>>>>>>> 396bfe20

// generateSecurityOpts may affect mounts, so must be called after generateMountOpts
func generateSecurityOpts(mode pb.SecurityMode, apparmorProfile string, selinuxB bool) (opts []oci.SpecOpts, _ error) {
	if selinuxB && !selinux.GetEnabled() {
		return nil, errors.New("selinux is not available")
	}
	switch mode {
	case pb.SecurityMode_INSECURE:
		return []oci.SpecOpts{
			security.WithInsecureSpec(),
			oci.WithWriteableCgroupfs,
			oci.WithWriteableSysfs,
			func(_ context.Context, _ oci.Client, _ *containers.Container, s *oci.Spec) error {
				var err error
				if selinuxB {
					s.Process.SelinuxLabel, s.Linux.MountLabel, err = label.InitLabels([]string{"disable"})
				}
				return err
			},
		}, nil
	case pb.SecurityMode_SANDBOX:
		if cdseccomp.IsEnabled() {
			opts = append(opts, withDefaultProfile())
		}
		if apparmorProfile != "" {
			opts = append(opts, oci.WithApparmorProfile(apparmorProfile))
		}
		opts = append(opts, func(_ context.Context, _ oci.Client, _ *containers.Container, s *oci.Spec) error {
			var err error
			if selinuxB {
				s.Process.SelinuxLabel, s.Linux.MountLabel, err = label.InitLabels(nil)
			}
			return err
		})
		return opts, nil
	}
	return nil, nil
}

<<<<<<< HEAD
// generateProcessModeOpts may affect mounts, so must be called after generateMountOpts
func generateProcessModeOpts(mode ProcessMode) ([]oci.SpecOpts, error) {
	if mode == NoProcessSandbox {
		return []oci.SpecOpts{
			oci.WithHostNamespace(specs.PIDNamespace),
			withBoundProc(),
		}, nil
		// TODO(AkihiroSuda): Configure seccomp to disable ptrace (and prctl?) explicitly
	}
	return nil, nil
=======
// generateSecurityOpts may affect mounts, so must be called after generateMountOpts
func generateSecurityOpts(mode pb.SecurityMode, apparmorProfile string) (opts []oci.SpecOpts, _ error) {
	switch mode {
	case pb.SecurityMode_INSECURE:
		return []oci.SpecOpts{
			entitlements.WithInsecureSpec(),
			oci.WithWriteableCgroupfs,
			oci.WithWriteableSysfs,
			func(_ context.Context, _ oci.Client, _ *containers.Container, s *oci.Spec) error {
				var err error
				s.Process.SelinuxLabel, s.Linux.MountLabel, err = label.InitLabels([]string{"disable"})
				return err
			},
		}, nil
	case pb.SecurityMode_SANDBOX:
		if system.SeccompSupported() {
			opts = append(opts, seccomp.WithDefaultProfile())
		}
		if apparmorProfile != "" {
			opts = append(opts, oci.WithApparmorProfile(apparmorProfile))
		}
		opts = append(opts, func(_ context.Context, _ oci.Client, _ *containers.Container, s *oci.Spec) error {
			var err error
			s.Process.SelinuxLabel, s.Linux.MountLabel, err = label.InitLabels(nil)
			return err
		})
		return opts, nil
	}
	return nil, nil
}

type submounts struct {
	m map[uint64]mountRef
>>>>>>> 396bfe20
}

func generateIDmapOpts(idmap *idtools.IdentityMapping) ([]oci.SpecOpts, error) {
	if idmap == nil {
		return nil, nil
	}
	return []oci.SpecOpts{
		oci.WithUserNamespace(specMapping(idmap.UIDMaps), specMapping(idmap.GIDMaps)),
	}, nil
}

func generateRlimitOpts(ulimits []*pb.Ulimit) ([]oci.SpecOpts, error) {
	if len(ulimits) == 0 {
		return nil, nil
	}
	var rlimits []specs.POSIXRlimit
	for _, u := range ulimits {
		if u == nil {
			continue
		}
		rlimits = append(rlimits, specs.POSIXRlimit{
			Type: fmt.Sprintf("RLIMIT_%s", strings.ToUpper(u.Name)),
			Hard: uint64(u.Hard),
			Soft: uint64(u.Soft),
		})
	}
	return []oci.SpecOpts{
		func(_ context.Context, _ oci.Client, _ *containers.Container, s *specs.Spec) error {
			s.Process.Rlimits = rlimits
			return nil
		},
	}, nil
}

// withDefaultProfile sets the default seccomp profile to the spec.
// Note: must follow the setting of process capabilities
func withDefaultProfile() oci.SpecOpts {
	return func(_ context.Context, _ oci.Client, _ *containers.Container, s *specs.Spec) error {
		var err error
		s.Linux.Seccomp, err = seccomp.GetDefaultProfile(s)
		return err
	}
}

func getTracingSocketMount(socket string) specs.Mount {
	return specs.Mount{
		Destination: tracingSocketPath,
		Type:        "bind",
		Source:      socket,
		Options:     []string{"ro", "rbind"},
	}
}

func getTracingSocket() string {
	return fmt.Sprintf("unix://%s", tracingSocketPath)
}

func cgroupNamespaceSupported() bool {
	cgroupNSOnce.Do(func() {
		if _, err := os.Stat("/proc/self/ns/cgroup"); !os.IsNotExist(err) {
			supportsCgroupNS = true
		}
	})
	return supportsCgroupNS
}<|MERGE_RESOLUTION|>--- conflicted
+++ resolved
@@ -18,26 +18,17 @@
 	"github.com/moby/buildkit/solver/pb"
 	"github.com/moby/buildkit/util/entitlements/security"
 	specs "github.com/opencontainers/runtime-spec/specs-go"
-<<<<<<< HEAD
-	selinux "github.com/opencontainers/selinux/go-selinux"
-=======
-	"github.com/opencontainers/selinux/go-selinux"
->>>>>>> 396bfe20
-	"github.com/opencontainers/selinux/go-selinux/label"
 	"github.com/pkg/errors"
 )
 
-<<<<<<< HEAD
 var (
 	cgroupNSOnce     sync.Once
 	supportsCgroupNS bool
 )
-=======
-// Ideally we don't have to import whole containerd just for the default spec
 
 // GenerateSpec generates spec using containerd functionality.
 // opts are ignored for s.Process, s.Hostname, and s.Mounts .
-func GenerateSpec(ctx context.Context, meta executor.Meta, mounts []executor.Mount, id, resolvConf, hostsFile string, namespace network.Namespace, processMode ProcessMode, idmap *idtools.IdentityMapping, apparmorProfile string, opts ...oci.SpecOpts) (*specs.Spec, func(), error) {
+func GenerateSpec(ctx context.Context, meta executor.Meta, mounts []executor.Mount, id, resolvConf, hostsFile string, namespace network.Namespace, processMode ProcessMode, idmap *idtools.IdentityMapping, opts ...oci.SpecOpts) (*specs.Spec, func(), error) {
 	c := &containers.Container{
 		ID: id,
 	}
@@ -45,34 +36,11 @@
 	if !ok {
 		ctx = namespaces.WithNamespace(ctx, "buildkit")
 	}
-
-	if securityOpts, err := generateSecurityOpts(meta.SecurityMode, apparmorProfile); err == nil {
-		opts = append(opts, securityOpts...)
-	} else {
-		return nil, nil, err
+	if meta.SecurityMode == pb.SecurityMode_INSECURE {
+		opts = append(opts, entitlements.WithInsecureSpec())
+	} else if system.SeccompSupported() && meta.SecurityMode == pb.SecurityMode_SANDBOX {
+		opts = append(opts, seccomp.WithDefaultProfile())
 	}
-
-	switch processMode {
-	case NoProcessSandbox:
-		// Mount for /proc is replaced in GetMounts()
-		opts = append(opts,
-			oci.WithHostNamespace(specs.PIDNamespace))
-		// TODO(AkihiroSuda): Configure seccomp to disable ptrace (and prctl?) explicitly
-	}
-
-	// Note that containerd.GenerateSpec is namespaced so as to make
-	// specs.Linux.CgroupsPath namespaced
-	s, err := oci.GenerateSpec(ctx, nil, c, opts...)
-	if err != nil {
-		return nil, nil, err
-	}
-	// set the networking information on the spec
-	namespace.Set(s)
->>>>>>> 396bfe20
-
-const (
-	tracingSocketPath = "/dev/otel-grpc.sock"
-)
 
 func generateMountOpts(resolvConf, hostsFile string) ([]oci.SpecOpts, error) {
 	return []oci.SpecOpts{
@@ -80,70 +48,9 @@
 		withRemovedMount("/run"),
 		withROBind(resolvConf, "/etc/resolv.conf"),
 		withROBind(hostsFile, "/etc/hosts"),
-<<<<<<< HEAD
 		withCGroup(),
 	}, nil
 }
-=======
-	)
-	if err != nil {
-		return nil, nil, err
-	}
-
-	s.Mounts = append(s.Mounts, specs.Mount{
-		Destination: "/sys/fs/cgroup",
-		Type:        "cgroup",
-		Source:      "cgroup",
-		Options:     []string{"ro", "nosuid", "noexec", "nodev"},
-	})
-
-	if processMode == NoProcessSandbox {
-		var maskedPaths []string
-		for _, s := range s.Linux.MaskedPaths {
-			if !hasPrefix(s, "/proc") {
-				maskedPaths = append(maskedPaths, s)
-			}
-		}
-		s.Linux.MaskedPaths = maskedPaths
-		var readonlyPaths []string
-		for _, s := range s.Linux.ReadonlyPaths {
-			if !hasPrefix(s, "/proc") {
-				readonlyPaths = append(readonlyPaths, s)
-			}
-		}
-		s.Linux.ReadonlyPaths = readonlyPaths
-	}
-
-	if meta.SecurityMode == pb.SecurityMode_INSECURE {
-		if err = oci.WithWriteableCgroupfs(ctx, nil, c, s); err != nil {
-			return nil, nil, err
-		}
-		if err = oci.WithWriteableSysfs(ctx, nil, c, s); err != nil {
-			return nil, nil, err
-		}
-	}
-
-	if idmap != nil {
-		s.Linux.Namespaces = append(s.Linux.Namespaces, specs.LinuxNamespace{
-			Type: specs.UserNamespace,
-		})
-		s.Linux.UIDMappings = specMapping(idmap.UIDs())
-		s.Linux.GIDMappings = specMapping(idmap.GIDs())
-	}
-
-	sm := &submounts{}
-
-	var releasers []func() error
-	releaseAll := func() {
-		sm.cleanup()
-		for _, f := range releasers {
-			f()
-		}
-		if s.Process.SelinuxLabel != "" {
-			selinux.ReleaseLabel(s.Process.SelinuxLabel)
-		}
-	}
->>>>>>> 396bfe20
 
 // generateSecurityOpts may affect mounts, so must be called after generateMountOpts
 func generateSecurityOpts(mode pb.SecurityMode, apparmorProfile string, selinuxB bool) (opts []oci.SpecOpts, _ error) {
@@ -171,10 +78,28 @@
 		if apparmorProfile != "" {
 			opts = append(opts, oci.WithApparmorProfile(apparmorProfile))
 		}
-		opts = append(opts, func(_ context.Context, _ oci.Client, _ *containers.Container, s *oci.Spec) error {
-			var err error
-			if selinuxB {
-				s.Process.SelinuxLabel, s.Linux.MountLabel, err = label.InitLabels(nil)
+	}
+
+	for _, m := range mounts {
+		if m.Src == nil {
+			return nil, nil, errors.Errorf("mount %s has no source", m.Dest)
+		}
+		mountable, err := m.Src.Mount(ctx, m.Readonly)
+		if err != nil {
+			releaseAll()
+			return nil, nil, errors.Wrapf(err, "failed to mount %s", m.Dest)
+		}
+		mounts, release, err := mountable.Mount()
+		if err != nil {
+			releaseAll()
+			return nil, nil, errors.WithStack(err)
+		}
+		releasers = append(releasers, release)
+		for _, mount := range mounts {
+			mount, err = sm.subMount(mount, m.Selector)
+			if err != nil {
+				releaseAll()
+				return nil, nil, err
 			}
 			return err
 		})
@@ -183,52 +108,13 @@
 	return nil, nil
 }
 
-<<<<<<< HEAD
-// generateProcessModeOpts may affect mounts, so must be called after generateMountOpts
-func generateProcessModeOpts(mode ProcessMode) ([]oci.SpecOpts, error) {
-	if mode == NoProcessSandbox {
-		return []oci.SpecOpts{
-			oci.WithHostNamespace(specs.PIDNamespace),
-			withBoundProc(),
-		}, nil
-		// TODO(AkihiroSuda): Configure seccomp to disable ptrace (and prctl?) explicitly
-	}
-	return nil, nil
-=======
-// generateSecurityOpts may affect mounts, so must be called after generateMountOpts
-func generateSecurityOpts(mode pb.SecurityMode, apparmorProfile string) (opts []oci.SpecOpts, _ error) {
-	switch mode {
-	case pb.SecurityMode_INSECURE:
-		return []oci.SpecOpts{
-			entitlements.WithInsecureSpec(),
-			oci.WithWriteableCgroupfs,
-			oci.WithWriteableSysfs,
-			func(_ context.Context, _ oci.Client, _ *containers.Container, s *oci.Spec) error {
-				var err error
-				s.Process.SelinuxLabel, s.Linux.MountLabel, err = label.InitLabels([]string{"disable"})
-				return err
-			},
-		}, nil
-	case pb.SecurityMode_SANDBOX:
-		if system.SeccompSupported() {
-			opts = append(opts, seccomp.WithDefaultProfile())
-		}
-		if apparmorProfile != "" {
-			opts = append(opts, oci.WithApparmorProfile(apparmorProfile))
-		}
-		opts = append(opts, func(_ context.Context, _ oci.Client, _ *containers.Container, s *oci.Spec) error {
-			var err error
-			s.Process.SelinuxLabel, s.Linux.MountLabel, err = label.InitLabels(nil)
-			return err
-		})
-		return opts, nil
-	}
-	return nil, nil
+type mountRef struct {
+	mount   mount.Mount
+	unmount func() error
 }
 
 type submounts struct {
 	m map[uint64]mountRef
->>>>>>> 396bfe20
 }
 
 func generateIDmapOpts(idmap *idtools.IdentityMapping) ([]oci.SpecOpts, error) {
