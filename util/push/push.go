--- conflicted
+++ resolved
@@ -26,11 +26,7 @@
 	"github.com/sirupsen/logrus"
 )
 
-<<<<<<< HEAD
-func Push(ctx context.Context, sm *session.Manager, sid string, cs content.Store, dgst digest.Digest, ref string, insecure bool, hosts docker.RegistryHosts, byDigest bool) error {
-=======
 func Push(ctx context.Context, sm *session.Manager, sid string, provider content.Provider, manager content.Manager, dgst digest.Digest, ref string, insecure bool, hosts docker.RegistryHosts, byDigest bool) error {
->>>>>>> 91067efc
 	desc := ocispec.Descriptor{
 		Digest: dgst,
 	}
@@ -48,9 +44,6 @@
 		ref = reference.TagNameOnly(parsed).String()
 	}
 
-<<<<<<< HEAD
-	resolver := resolver.New(hosts, resolver.NewSessionAuthenticator(sm, session.NewGroup(sid)))
-=======
 	scope := "push"
 	if insecure {
 		insecureTrue := true
@@ -65,7 +58,6 @@
 	}
 
 	resolver := resolver.DefaultPool.GetResolver(hosts, ref, scope, sm, session.NewGroup(sid))
->>>>>>> 91067efc
 
 	pusher, err := resolver.Pusher(ctx, ref)
 	if err != nil {
