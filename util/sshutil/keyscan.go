package sshutil

import (
	"errors"
	"fmt"
	"net"
	"strconv"
	"strings"

	"golang.org/x/crypto/ssh"
)

const defaultPort = 22

<<<<<<< HEAD
var defaultPortStr = fmt.Sprintf("%d", defaultPort)

var errCallbackDone = fmt.Errorf("callback failed on purpose")
=======
var errCallbackDone = errors.New("callback failed on purpose")
>>>>>>> 4451e1be

// addDefaultPort appends a default port if hostport doesn't contain one
func addDefaultPort(hostport string, defaultPort int) string {
	_, _, err := net.SplitHostPort(hostport)
	if err == nil {
		return hostport
	}
	hostport = net.JoinHostPort(hostport, strconv.Itoa(defaultPort))
	return hostport
}

// SSHKeyScan scans a ssh server for the hostkey; server should be in the form hostname, or hostname:port
// the returned keyscan should be <ip> <alg> <alg-data>, or [<ip>]:<port> <alg> <alg-data> for non-standard ports
func SSHKeyScan(server string) (string, error) {
	var key string
	KeyScanCallback := func(hostport string, remote net.Addr, pubKey ssh.PublicKey) error {
		hostname, port, err := net.SplitHostPort(hostport)
		if err != nil {
			return err
		}
		var serverID string
		if port == defaultPortStr {
			serverID = hostname
		} else {
			serverID = fmt.Sprintf("[%s]:%s", hostname, port)
		}
		key = strings.TrimSpace(fmt.Sprintf("%s %s", serverID, string(ssh.MarshalAuthorizedKey(pubKey))))
		return errCallbackDone
	}
	config := &ssh.ClientConfig{
		HostKeyCallback: KeyScanCallback,
	}

	server = addDefaultPort(server, defaultPort)
	conn, err := ssh.Dial("tcp", server, config)
	if key != "" {
		// as long as we get the key, the function worked
		err = nil
	}
	if conn != nil {
		_ = conn.Close()
	}
	return key, err
}<|MERGE_RESOLUTION|>--- conflicted
+++ resolved
@@ -12,13 +12,9 @@
 
 const defaultPort = 22
 
-<<<<<<< HEAD
 var defaultPortStr = fmt.Sprintf("%d", defaultPort)
 
-var errCallbackDone = fmt.Errorf("callback failed on purpose")
-=======
 var errCallbackDone = errors.New("callback failed on purpose")
->>>>>>> 4451e1be
 
 // addDefaultPort appends a default port if hostport doesn't contain one
 func addDefaultPort(hostport string, defaultPort int) string {
