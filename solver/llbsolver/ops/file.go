package ops

import (
	"bytes"
	"context"
	"encoding/json"
	"fmt"
	"path"
	"runtime"
	"sort"
	"sync"

	"github.com/moby/buildkit/cache"
	"github.com/moby/buildkit/session"
	"github.com/moby/buildkit/solver"
	"github.com/moby/buildkit/solver/llbsolver/errdefs"
	"github.com/moby/buildkit/solver/llbsolver/file"
	"github.com/moby/buildkit/solver/llbsolver/ops/fileoptypes"
	"github.com/moby/buildkit/solver/llbsolver/ops/opsutils"
	"github.com/moby/buildkit/solver/pb"
	"github.com/moby/buildkit/util/flightcontrol"
	"github.com/moby/buildkit/util/semutil"
	"github.com/moby/buildkit/worker"
	digest "github.com/opencontainers/go-digest"
	"github.com/pkg/errors"
	"golang.org/x/sync/errgroup"
)

const fileCacheType = "buildkit.file.v0"

type fileOp struct {
	op          *pb.FileOp
	md          cache.MetadataStore
	w           worker.Worker
	solver      *FileOpSolver
	numInputs   int
	parallelism *semutil.Weighted
}

<<<<<<< HEAD
func NewFileOp(v solver.Vertex, op *pb.Op_File, cm cache.Manager, parallelism *semutil.Weighted, w worker.Worker) (solver.Op, error) {
	if err := llbsolver.ValidateOp(&pb.Op{Op: op}); err != nil {
=======
func NewFileOp(v solver.Vertex, op *pb.Op_File, cm cache.Manager, parallelism *semaphore.Weighted, w worker.Worker) (solver.Op, error) {
	if err := opsutils.Validate(&pb.Op{Op: op}); err != nil {
>>>>>>> dd3a1dbc
		return nil, err
	}
	return &fileOp{
		op:          op.File,
		md:          cm,
		numInputs:   len(v.Inputs()),
		w:           w,
		solver:      NewFileOpSolver(w, &file.Backend{}, file.NewRefManager(cm, v.Name())),
		parallelism: parallelism,
	}, nil
}

func (f *fileOp) CacheMap(ctx context.Context, g session.Group, index int) (*solver.CacheMap, bool, error) {
	selectors := map[int][]opsutils.Selector{}
	invalidSelectors := map[int]struct{}{}

	actions := make([][]byte, 0, len(f.op.Actions))

	markInvalid := func(idx pb.InputIndex) {
		if idx != -1 {
			invalidSelectors[int(idx)] = struct{}{}
		}
	}

	indexes := make([][]int, 0, len(f.op.Actions))

	for _, action := range f.op.Actions {
		var dt []byte
		var err error
		switch a := action.Action.(type) {
		case *pb.FileAction_Mkdir:
			p := *a.Mkdir
			markInvalid(action.Input)
			processOwner(p.Owner, selectors)
			dt, err = json.Marshal(p)
			if err != nil {
				return nil, false, err
			}
		case *pb.FileAction_Mkfile:
			p := *a.Mkfile
			markInvalid(action.Input)
			processOwner(p.Owner, selectors)
			dt, err = json.Marshal(p)
			if err != nil {
				return nil, false, err
			}
		case *pb.FileAction_Rm:
			p := *a.Rm
			markInvalid(action.Input)
			dt, err = json.Marshal(p)
			if err != nil {
				return nil, false, err
			}
		case *pb.FileAction_Copy:
			p := *a.Copy
			markInvalid(action.Input)
			processOwner(p.Owner, selectors)
			if action.SecondaryInput != -1 && int(action.SecondaryInput) < f.numInputs {
				addSelector(selectors, int(action.SecondaryInput), p.Src, p.AllowWildcard, p.FollowSymlink, p.IncludePatterns, p.ExcludePatterns)
				p.Src = path.Base(p.Src)
			}
			dt, err = json.Marshal(p)
			if err != nil {
				return nil, false, err
			}
		}

		actions = append(actions, dt)
		indexes = append(indexes, []int{int(action.Input), int(action.SecondaryInput), int(action.Output)})
	}

	if isDefaultIndexes(indexes) {
		indexes = nil
	}

	dt, err := json.Marshal(struct {
		Type    string
		Actions [][]byte
		Indexes [][]int `json:"indexes,omitempty"`
	}{
		Type:    fileCacheType,
		Actions: actions,
		Indexes: indexes,
	})
	if err != nil {
		return nil, false, err
	}

	cm := &solver.CacheMap{
		Digest: digest.FromBytes(dt),
		Deps: make([]struct {
			Selector          digest.Digest
			ComputeDigestFunc solver.ResultBasedCacheFunc
			PreprocessFunc    solver.PreprocessFunc
		}, f.numInputs),
	}

	for idx, m := range selectors {
		if _, ok := invalidSelectors[idx]; ok {
			continue
		}
		dgsts := make([][]byte, 0, len(m))
		for _, k := range m {
			dgsts = append(dgsts, []byte(k.Path))
		}
		sort.Slice(dgsts, func(i, j int) bool {
			return bytes.Compare(dgsts[i], dgsts[j]) > 0
		})
		cm.Deps[idx].Selector = digest.FromBytes(bytes.Join(dgsts, []byte{0}))

		cm.Deps[idx].ComputeDigestFunc = opsutils.NewContentHashFunc(dedupeSelectors(m))
	}
	for idx := range cm.Deps {
		cm.Deps[idx].PreprocessFunc = unlazyResultFunc
	}

	return cm, true, nil
}

func (f *fileOp) Exec(ctx context.Context, g session.Group, inputs []solver.Result) ([]solver.Result, error) {
	inpRefs := make([]fileoptypes.Ref, 0, len(inputs))
	for _, inp := range inputs {
		workerRef, ok := inp.Sys().(*worker.WorkerRef)
		if !ok {
			return nil, errors.Errorf("invalid reference for exec %T", inp.Sys())
		}
		inpRefs = append(inpRefs, workerRef.ImmutableRef)
	}

	outs, err := f.solver.Solve(ctx, inpRefs, f.op.Actions, g)
	if err != nil {
		return nil, err
	}

	outResults := make([]solver.Result, 0, len(outs))
	for _, out := range outs {
		outResults = append(outResults, worker.NewWorkerRefResult(out.(cache.ImmutableRef), f.w))
	}

	return outResults, nil
}

func (f *fileOp) Acquire(ctx context.Context) (solver.ReleaseFunc, error) {
	if f.parallelism == nil {
		return func() {}, nil
	}
	err := f.parallelism.Acquire(ctx, 1)
	if err != nil {
		return nil, err
	}
	return func() {
		f.parallelism.Release(1)
	}, nil
}

func addSelector(m map[int][]opsutils.Selector, idx int, sel string, wildcard, followLinks bool, includePatterns, excludePatterns []string) {
	s := opsutils.Selector{
		Path:            sel,
		FollowLinks:     followLinks,
		Wildcard:        wildcard && containsWildcards(sel),
		IncludePatterns: includePatterns,
		ExcludePatterns: excludePatterns,
	}

	m[idx] = append(m[idx], s)
}

func containsWildcards(name string) bool {
	isWindows := runtime.GOOS == "windows"
	for i := 0; i < len(name); i++ {
		ch := name[i]
		if ch == '\\' && !isWindows {
			i++
		} else if ch == '*' || ch == '?' || ch == '[' {
			return true
		}
	}
	return false
}

func dedupeSelectors(m []opsutils.Selector) []opsutils.Selector {
	paths := make([]string, 0, len(m))
	pathsFollow := make([]string, 0, len(m))
	for _, sel := range m {
		if !sel.HasWildcardOrFilters() {
			if sel.FollowLinks {
				pathsFollow = append(pathsFollow, sel.Path)
			} else {
				paths = append(paths, sel.Path)
			}
		}
	}
	paths = dedupePaths(paths)
	pathsFollow = dedupePaths(pathsFollow)
	selectors := make([]opsutils.Selector, 0, len(m))

	for _, p := range paths {
		selectors = append(selectors, opsutils.Selector{Path: p})
	}
	for _, p := range pathsFollow {
		selectors = append(selectors, opsutils.Selector{Path: p, FollowLinks: true})
	}

	for _, sel := range m {
		if sel.HasWildcardOrFilters() {
			selectors = append(selectors, sel)
		}
	}

	sort.Slice(selectors, func(i, j int) bool {
		return selectors[i].Path < selectors[j].Path
	})

	return selectors
}

func processOwner(chopt *pb.ChownOpt, selectors map[int][]opsutils.Selector) error {
	if chopt == nil {
		return nil
	}
	if chopt.User != nil {
		if u, ok := chopt.User.User.(*pb.UserOpt_ByName); ok {
			if u.ByName.Input < 0 {
				return errors.Errorf("invalid user index %d", u.ByName.Input)
			}
			addSelector(selectors, int(u.ByName.Input), "/etc/passwd", false, true, nil, nil)
		}
	}
	if chopt.Group != nil {
		if u, ok := chopt.Group.User.(*pb.UserOpt_ByName); ok {
			if u.ByName.Input < 0 {
				return errors.Errorf("invalid user index %d", u.ByName.Input)
			}
			addSelector(selectors, int(u.ByName.Input), "/etc/group", false, true, nil, nil)
		}
	}
	return nil
}

func NewFileOpSolver(w worker.Worker, b fileoptypes.Backend, r fileoptypes.RefManager) *FileOpSolver {
	return &FileOpSolver{
		w:    w,
		b:    b,
		r:    r,
		outs: map[int]int{},
		ins:  map[int]input{},
	}
}

type FileOpSolver struct {
	w worker.Worker
	b fileoptypes.Backend
	r fileoptypes.RefManager

	mu   sync.Mutex
	outs map[int]int
	ins  map[int]input
	g    flightcontrol.Group
}

type input struct {
	requiresCommit bool
	mount          fileoptypes.Mount
	ref            fileoptypes.Ref
}

func (s *FileOpSolver) Solve(ctx context.Context, inputs []fileoptypes.Ref, actions []*pb.FileAction, g session.Group) ([]fileoptypes.Ref, error) {
	for i, a := range actions {
		if int(a.Input) < -1 || int(a.Input) >= len(inputs)+len(actions) {
			return nil, errors.Errorf("invalid input index %d, %d provided", a.Input, len(inputs)+len(actions))
		}
		if int(a.SecondaryInput) < -1 || int(a.SecondaryInput) >= len(inputs)+len(actions) {
			return nil, errors.Errorf("invalid secondary input index %d, %d provided", a.Input, len(inputs))
		}

		inp, ok := s.ins[int(a.Input)]
		if ok {
			inp.requiresCommit = true
		}
		s.ins[int(a.Input)] = inp

		inp, ok = s.ins[int(a.SecondaryInput)]
		if ok {
			inp.requiresCommit = true
		}
		s.ins[int(a.SecondaryInput)] = inp

		if a.Output != -1 {
			if _, ok := s.outs[int(a.Output)]; ok {
				return nil, errors.Errorf("duplicate output %d", a.Output)
			}
			idx := len(inputs) + i
			s.outs[int(a.Output)] = idx
			s.ins[idx] = input{requiresCommit: true}
		}
	}

	if len(s.outs) == 0 {
		return nil, errors.Errorf("no outputs specified")
	}

	for i := 0; i < len(s.outs); i++ {
		if _, ok := s.outs[i]; !ok {
			return nil, errors.Errorf("missing output index %d", i)
		}
	}

	defer func() {
		for _, in := range s.ins {
			if in.ref == nil && in.mount != nil {
				in.mount.Release(context.TODO())
			}
		}
	}()

	outs := make([]fileoptypes.Ref, len(s.outs))

	eg, ctx := errgroup.WithContext(ctx)
	for i, idx := range s.outs {
		func(i, idx int) {
			eg.Go(func() error {
				if err := s.validate(idx, inputs, actions, nil); err != nil {
					return err
				}
				inp, err := s.getInput(ctx, idx, inputs, actions, g)
				if err != nil {
					return errdefs.WithFileActionError(err, idx-len(inputs))
				}
				outs[i] = inp.ref
				return nil
			})
		}(i, idx)
	}

	if err := eg.Wait(); err != nil {
		for _, r := range outs {
			if r != nil {
				r.Release(context.TODO())
			}
		}
		return nil, err
	}

	return outs, nil
}

func (s *FileOpSolver) validate(idx int, inputs []fileoptypes.Ref, actions []*pb.FileAction, loaded []int) error {
	for _, check := range loaded {
		if idx == check {
			return errors.Errorf("loop from index %d", idx)
		}
	}
	if idx < len(inputs) {
		return nil
	}
	loaded = append(loaded, idx)
	action := actions[idx-len(inputs)]
	for _, inp := range []int{int(action.Input), int(action.SecondaryInput)} {
		if err := s.validate(inp, inputs, actions, loaded); err != nil {
			return err
		}
	}
	return nil
}

func (s *FileOpSolver) getInput(ctx context.Context, idx int, inputs []fileoptypes.Ref, actions []*pb.FileAction, g session.Group) (input, error) {
	inp, err := s.g.Do(ctx, fmt.Sprintf("inp-%d", idx), func(ctx context.Context) (_ interface{}, err error) {
		s.mu.Lock()
		inp := s.ins[idx]
		s.mu.Unlock()
		if inp.mount != nil || inp.ref != nil {
			return inp, nil
		}

		if idx < len(inputs) {
			inp.ref = inputs[idx]
			s.mu.Lock()
			s.ins[idx] = inp
			s.mu.Unlock()
			return inp, nil
		}

		var inpMount, inpMountSecondary fileoptypes.Mount
		var toRelease []fileoptypes.Mount
		action := actions[idx-len(inputs)]

		defer func() {
			if err != nil && inpMount != nil {
				inputRes := make([]solver.Result, len(inputs))
				for i, input := range inputs {
					inputRes[i] = worker.NewWorkerRefResult(input.(cache.ImmutableRef), s.w)
				}

				outputRes := make([]solver.Result, len(actions))

				// Commit the mutable for the primary input of the failed action.
				if !inpMount.Readonly() {
					ref, cerr := s.r.Commit(ctx, inpMount)
					if cerr == nil {
						outputRes[idx-len(inputs)] = worker.NewWorkerRefResult(ref.(cache.ImmutableRef), s.w)
					}
				}

				// If the action has a secondary input, commit it and set the ref on
				// the output results.
				if inpMountSecondary != nil && !inpMountSecondary.Readonly() {
					ref2, cerr := s.r.Commit(ctx, inpMountSecondary)
					if cerr == nil {
						outputRes[int(action.SecondaryInput)-len(inputs)] = worker.NewWorkerRefResult(ref2.(cache.ImmutableRef), s.w)
					}
				}

				err = errdefs.WithExecErrorWithContext(ctx, err, inputRes, outputRes)
			}
			for _, m := range toRelease {
				m.Release(context.TODO())
			}
		}()

		loadInput := func(ctx context.Context) func() error {
			return func() error {
				inp, err := s.getInput(ctx, int(action.Input), inputs, actions, g)
				if err != nil {
					return err
				}
				if inp.ref != nil {
					m, err := s.r.Prepare(ctx, inp.ref, false, g)
					if err != nil {
						return err
					}
					inpMount = m
					return nil
				}
				inpMount = inp.mount
				return nil
			}
		}

		loadSecondaryInput := func(ctx context.Context) func() error {
			return func() error {
				inp, err := s.getInput(ctx, int(action.SecondaryInput), inputs, actions, g)
				if err != nil {
					return err
				}
				if inp.ref != nil {
					m, err := s.r.Prepare(ctx, inp.ref, true, g)
					if err != nil {
						return err
					}
					inpMountSecondary = m
					toRelease = append(toRelease, m)
					return nil
				}
				inpMountSecondary = inp.mount
				return nil
			}
		}

		loadUser := func(ctx context.Context, uopt *pb.UserOpt) (fileoptypes.Mount, error) {
			if uopt == nil {
				return nil, nil
			}
			switch u := uopt.User.(type) {
			case *pb.UserOpt_ByName:
				var m fileoptypes.Mount
				if u.ByName.Input < 0 {
					return nil, errors.Errorf("invalid user index: %d", u.ByName.Input)
				}
				inp, err := s.getInput(ctx, int(u.ByName.Input), inputs, actions, g)
				if err != nil {
					return nil, err
				}
				if inp.ref != nil {
					mm, err := s.r.Prepare(ctx, inp.ref, true, g)
					if err != nil {
						return nil, err
					}
					toRelease = append(toRelease, mm)
					m = mm
				} else {
					m = inp.mount
				}
				return m, nil
			default:
				return nil, nil
			}
		}

		loadOwner := func(ctx context.Context, chopt *pb.ChownOpt) (fileoptypes.Mount, fileoptypes.Mount, error) {
			if chopt == nil {
				return nil, nil, nil
			}
			um, err := loadUser(ctx, chopt.User)
			if err != nil {
				return nil, nil, err
			}
			gm, err := loadUser(ctx, chopt.Group)
			if err != nil {
				return nil, nil, err
			}
			return um, gm, nil
		}

		if action.Input != -1 && action.SecondaryInput != -1 {
			eg, ctx := errgroup.WithContext(ctx)
			eg.Go(loadInput(ctx))
			eg.Go(loadSecondaryInput(ctx))
			if err := eg.Wait(); err != nil {
				return nil, err
			}
		} else {
			if action.Input != -1 {
				if err := loadInput(ctx)(); err != nil {
					return nil, err
				}
			}
			if action.SecondaryInput != -1 {
				if err := loadSecondaryInput(ctx)(); err != nil {
					return nil, err
				}
			}
		}

		if inpMount == nil {
			m, err := s.r.Prepare(ctx, nil, false, g)
			if err != nil {
				return nil, err
			}
			inpMount = m
		}

		switch a := action.Action.(type) {
		case *pb.FileAction_Mkdir:
			user, group, err := loadOwner(ctx, a.Mkdir.Owner)
			if err != nil {
				return nil, err
			}
			if err := s.b.Mkdir(ctx, inpMount, user, group, *a.Mkdir); err != nil {
				return nil, err
			}
		case *pb.FileAction_Mkfile:
			user, group, err := loadOwner(ctx, a.Mkfile.Owner)
			if err != nil {
				return nil, err
			}
			if err := s.b.Mkfile(ctx, inpMount, user, group, *a.Mkfile); err != nil {
				return nil, err
			}
		case *pb.FileAction_Rm:
			if err := s.b.Rm(ctx, inpMount, *a.Rm); err != nil {
				return nil, err
			}
		case *pb.FileAction_Copy:
			if inpMountSecondary == nil {
				m, err := s.r.Prepare(ctx, nil, true, g)
				if err != nil {
					return nil, err
				}
				inpMountSecondary = m
			}
			user, group, err := loadOwner(ctx, a.Copy.Owner)
			if err != nil {
				return nil, err
			}
			if err := s.b.Copy(ctx, inpMountSecondary, inpMount, user, group, *a.Copy); err != nil {
				return nil, err
			}
		default:
			return nil, errors.Errorf("invalid action type %T", action.Action)
		}

		if inp.requiresCommit {
			ref, err := s.r.Commit(ctx, inpMount)
			if err != nil {
				return nil, err
			}
			inp.ref = ref
		} else {
			inp.mount = inpMount
		}
		s.mu.Lock()
		s.ins[idx] = inp
		s.mu.Unlock()
		return inp, nil
	})
	if err != nil {
		return input{}, err
	}
	return inp.(input), err
}

func isDefaultIndexes(idxs [][]int) bool {
	// Older version of checksum did not contain indexes for actions resulting in possibility for a wrong cache match.
	// We detect the most common pattern for indexes and maintain old checksum for that case to minimize cache misses on upgrade.
	// If a future change causes braking changes in instruction cache consider removing this exception.
	if len(idxs) == 0 {
		return false
	}

	for i, idx := range idxs {
		if len(idx) != 3 {
			return false
		}
		// input for first action is first input
		if i == 0 && idx[0] != 0 {
			return false
		}
		// input for other actions is previous action
		if i != 0 && idx[0] != len(idxs)+(i-1) {
			return false
		}
		// secondary input is second input or -1
		if idx[1] != -1 && idx[1] != 1 {
			return false
		}
		// last action creates output
		if i == len(idxs)-1 && idx[2] != 0 {
			return false
		}
		// other actions do not create an output
		if i != len(idxs)-1 && idx[2] != -1 {
			return false
		}
	}
	return true
}

func unlazyResultFunc(ctx context.Context, res solver.Result, g session.Group) error {
	ref, ok := res.Sys().(*worker.WorkerRef)
	if !ok {
		return errors.Errorf("invalid reference: %T", res)
	}
	if ref.ImmutableRef == nil {
		return nil
	}
	return ref.ImmutableRef.Extract(ctx, g)
}<|MERGE_RESOLUTION|>--- conflicted
+++ resolved
@@ -9,6 +9,10 @@
 	"runtime"
 	"sort"
 	"sync"
+
+	digest "github.com/opencontainers/go-digest"
+	"github.com/pkg/errors"
+	"golang.org/x/sync/errgroup"
 
 	"github.com/moby/buildkit/cache"
 	"github.com/moby/buildkit/session"
@@ -21,9 +25,6 @@
 	"github.com/moby/buildkit/util/flightcontrol"
 	"github.com/moby/buildkit/util/semutil"
 	"github.com/moby/buildkit/worker"
-	digest "github.com/opencontainers/go-digest"
-	"github.com/pkg/errors"
-	"golang.org/x/sync/errgroup"
 )
 
 const fileCacheType = "buildkit.file.v0"
@@ -37,13 +38,8 @@
 	parallelism *semutil.Weighted
 }
 
-<<<<<<< HEAD
 func NewFileOp(v solver.Vertex, op *pb.Op_File, cm cache.Manager, parallelism *semutil.Weighted, w worker.Worker) (solver.Op, error) {
-	if err := llbsolver.ValidateOp(&pb.Op{Op: op}); err != nil {
-=======
-func NewFileOp(v solver.Vertex, op *pb.Op_File, cm cache.Manager, parallelism *semaphore.Weighted, w worker.Worker) (solver.Op, error) {
 	if err := opsutils.Validate(&pb.Op{Op: op}); err != nil {
->>>>>>> dd3a1dbc
 		return nil, err
 	}
 	return &fileOp{
