package ops

import (
	"bytes"
	"context"
	"encoding/json"
	"fmt"
	"os"
	"path"
	"runtime"
	"sort"
	"strings"

	"github.com/containerd/containerd/platforms"
	"github.com/moby/buildkit/cache"
	"github.com/moby/buildkit/executor"
	resourcestypes "github.com/moby/buildkit/executor/resources/types"
	"github.com/moby/buildkit/frontend/gateway/container"
	"github.com/moby/buildkit/session"
	"github.com/moby/buildkit/session/secrets"
	"github.com/moby/buildkit/solver"
	"github.com/moby/buildkit/solver/llbsolver/errdefs"
	"github.com/moby/buildkit/solver/llbsolver/mounts"
	"github.com/moby/buildkit/solver/llbsolver/ops/opsutils"
	"github.com/moby/buildkit/solver/pb"
	"github.com/moby/buildkit/util/progress/logs"
	utilsystem "github.com/moby/buildkit/util/system"
	"github.com/moby/buildkit/worker"
	digest "github.com/opencontainers/go-digest"
	ocispecs "github.com/opencontainers/image-spec/specs-go/v1"
	"github.com/pkg/errors"
	"go.opentelemetry.io/otel/trace"
	"golang.org/x/sync/semaphore"
)

const execCacheType = "buildkit.exec.v0"

<<<<<<< HEAD
type ExecOp struct {
	op          *pb.ExecOp
	cm          cache.Manager
	mm          *mounts.MountManager
	sm          *session.Manager
	exec        executor.Executor
	w           worker.Worker
	platform    *pb.Platform
	numInputs   int
	parallelism *semaphore.Weighted
	rec         resourcestypes.Recorder
	digest      digest.Digest
=======
type execOp struct {
	op        *pb.ExecOp
	cm        cache.Manager
	sm        *session.Manager
	md        *metadata.Store
	exec      executor.Executor
	w         worker.Worker
	platform  *pb.Platform
	numInputs int

	cacheMounts   map[string]*cacheRefShare
	cacheMountsMu sync.Mutex
>>>>>>> 396bfe20
}

var _ solver.Op = &ExecOp{}

func NewExecOp(v solver.Vertex, op *pb.Op_Exec, platform *pb.Platform, cm cache.Manager, parallelism *semaphore.Weighted, sm *session.Manager, exec executor.Executor, w worker.Worker) (*ExecOp, error) {
	if err := opsutils.Validate(&pb.Op{Op: op}); err != nil {
		return nil, err
	}
	name := fmt.Sprintf("exec %s", strings.Join(op.Exec.Meta.Args, " "))
	return &ExecOp{
		op:          op.Exec,
		mm:          mounts.NewMountManager(name, cm, sm),
		cm:          cm,
		sm:          sm,
		exec:        exec,
		numInputs:   len(v.Inputs()),
		w:           w,
		platform:    platform,
		parallelism: parallelism,
		digest:      v.Digest(),
	}, nil
}

func (e *ExecOp) Digest() digest.Digest {
	return e.digest
}

func (e *ExecOp) Proto() *pb.ExecOp {
	return e.op
}

func cloneExecOp(old *pb.ExecOp) pb.ExecOp {
	n := *old
	meta := *n.Meta
	meta.ExtraHosts = nil
	for i := range n.Meta.ExtraHosts {
		h := *n.Meta.ExtraHosts[i]
		meta.ExtraHosts = append(meta.ExtraHosts, &h)
	}
	n.Meta = &meta
	n.Mounts = nil
	for i := range old.Mounts {
		m := *old.Mounts[i]
		n.Mounts = append(n.Mounts, &m)
	}
	return n
}

func (e *ExecOp) CacheMap(ctx context.Context, g session.Group, index int) (*solver.CacheMap, bool, error) {
	op := cloneExecOp(e.op)
	for i := range op.Meta.ExtraHosts {
		h := op.Meta.ExtraHosts[i]
		h.IP = ""
		op.Meta.ExtraHosts[i] = h
	}
	for i := range op.Mounts {
		op.Mounts[i].Selector = ""
	}
	op.Meta.ProxyEnv = nil

	p := platforms.DefaultSpec()
	if e.platform != nil {
		p = ocispecs.Platform{
			OS:           e.platform.OS,
			Architecture: e.platform.Architecture,
			Variant:      e.platform.Variant,
		}
	}

	// Special case for cache compatibility with buggy versions that wrongly
	// excluded Exec.Mounts: for the default case of one root mount (i.e. RUN
	// inside a Dockerfile), do not include the mount when generating the cache
	// map.
	if len(op.Mounts) == 1 &&
		op.Mounts[0].Dest == "/" &&
		op.Mounts[0].Selector == "" &&
		!op.Mounts[0].Readonly &&
		op.Mounts[0].MountType == pb.MountType_BIND &&
		op.Mounts[0].CacheOpt == nil &&
		op.Mounts[0].SSHOpt == nil &&
		op.Mounts[0].SecretOpt == nil &&
		op.Mounts[0].ResultID == "" {
		op.Mounts = nil
	}

	dt, err := json.Marshal(struct {
		Type    string
		Exec    *pb.ExecOp
		OS      string
		Arch    string
		Variant string `json:",omitempty"`
	}{
		Type:    execCacheType,
		Exec:    &op,
		OS:      p.OS,
		Arch:    p.Architecture,
		Variant: p.Variant,
	})
	if err != nil {
		return nil, false, err
	}

	cm := &solver.CacheMap{
		Digest: digest.FromBytes(dt),
		Deps: make([]struct {
			Selector          digest.Digest
			ComputeDigestFunc solver.ResultBasedCacheFunc
			PreprocessFunc    solver.PreprocessFunc
		}, e.numInputs),
	}

	deps, err := e.getMountDeps()
	if err != nil {
		return nil, false, err
	}

	for i, dep := range deps {
		if len(dep.Selectors) != 0 {
			dgsts := make([][]byte, 0, len(dep.Selectors))
			for _, p := range dep.Selectors {
				dgsts = append(dgsts, []byte(p))
			}
			cm.Deps[i].Selector = digest.FromBytes(bytes.Join(dgsts, []byte{0}))
		}
		if !dep.NoContentBasedHash {
			cm.Deps[i].ComputeDigestFunc = opsutils.NewContentHashFunc(toSelectors(dedupePaths(dep.Selectors)))
		}
		cm.Deps[i].PreprocessFunc = unlazyResultFunc
	}

	return cm, true, nil
}

func dedupePaths(inp []string) []string {
	old := make(map[string]struct{}, len(inp))
	for _, p := range inp {
		old[p] = struct{}{}
	}
	paths := make([]string, 0, len(old))
	for p1 := range old {
		var skip bool
		for p2 := range old {
			if p1 != p2 && strings.HasPrefix(p1, p2+"/") {
				skip = true
				break
			}
		}
		if !skip {
			paths = append(paths, p1)
		}
	}
	sort.Slice(paths, func(i, j int) bool {
		return paths[i] < paths[j]
	})
	return paths
}

func toSelectors(p []string) []opsutils.Selector {
	sel := make([]opsutils.Selector, 0, len(p))
	for _, p := range p {
		sel = append(sel, opsutils.Selector{Path: p, FollowLinks: true})
	}
	return sel
}

type dep struct {
	Selectors          []string
	NoContentBasedHash bool
}

func (e *ExecOp) getMountDeps() ([]dep, error) {
	deps := make([]dep, e.numInputs)
	for _, m := range e.op.Mounts {
		if m.Input == pb.Empty {
			continue
		}
		if int(m.Input) >= len(deps) {
			return nil, errors.Errorf("invalid mountinput %v", m)
		}

		sel := m.Selector
		if sel != "" {
			sel = path.Join("/", sel)
			deps[m.Input].Selectors = append(deps[m.Input].Selectors, sel)
		}

		if (!m.Readonly || m.Dest == pb.RootMount) && m.Output != -1 { // exclude read-only rootfs && read-write mounts
			deps[m.Input].NoContentBasedHash = true
		}
	}
	return deps, nil
}

<<<<<<< HEAD
=======
func (e *execOp) getRefCacheDir(ctx context.Context, ref cache.ImmutableRef, id string, m *pb.Mount, sharing pb.CacheSharingOpt) (mref cache.MutableRef, err error) {
	g := &cacheRefGetter{
		locker:          &e.cacheMountsMu,
		cacheMounts:     e.cacheMounts,
		cm:              e.cm,
		md:              e.md,
		globalCacheRefs: sharedCacheRefs,
		name:            fmt.Sprintf("cached mount %s from exec %s", m.Dest, strings.Join(e.op.Meta.Args, " ")),
	}
	return g.getRefCacheDir(ctx, ref, id, sharing)
}

type cacheRefGetter struct {
	locker          sync.Locker
	cacheMounts     map[string]*cacheRefShare
	cm              cache.Manager
	md              *metadata.Store
	globalCacheRefs *cacheRefs
	name            string
}

func (g *cacheRefGetter) getRefCacheDir(ctx context.Context, ref cache.ImmutableRef, id string, sharing pb.CacheSharingOpt) (mref cache.MutableRef, err error) {
	key := "cache-dir:" + id
	if ref != nil {
		key += ":" + ref.ID()
	}
	mu := g.locker
	mu.Lock()
	defer mu.Unlock()

	if ref, ok := g.cacheMounts[key]; ok {
		return ref.clone(), nil
	}
	defer func() {
		if err == nil {
			share := &cacheRefShare{MutableRef: mref, refs: map[*cacheRef]struct{}{}}
			g.cacheMounts[key] = share
			mref = share.clone()
		}
	}()

	switch sharing {
	case pb.CacheSharingOpt_SHARED:
		return g.globalCacheRefs.get(key, func() (cache.MutableRef, error) {
			return g.getRefCacheDirNoCache(ctx, key, ref, id, false)
		})
	case pb.CacheSharingOpt_PRIVATE:
		return g.getRefCacheDirNoCache(ctx, key, ref, id, false)
	case pb.CacheSharingOpt_LOCKED:
		return g.getRefCacheDirNoCache(ctx, key, ref, id, true)
	default:
		return nil, errors.Errorf("invalid cache sharing option: %s", sharing.String())
	}
}

func (g *cacheRefGetter) getRefCacheDirNoCache(ctx context.Context, key string, ref cache.ImmutableRef, id string, block bool) (cache.MutableRef, error) {
	makeMutable := func(ref cache.ImmutableRef) (cache.MutableRef, error) {
		return g.cm.New(ctx, ref, cache.WithRecordType(client.UsageRecordTypeCacheMount), cache.WithDescription(g.name), cache.CachePolicyRetain)
	}

	cacheRefsLocker.Lock(key)
	defer cacheRefsLocker.Unlock(key)
	for {
		sis, err := g.md.Search(key)
		if err != nil {
			return nil, err
		}
		locked := false
		for _, si := range sis {
			if mRef, err := g.cm.GetMutable(ctx, si.ID()); err == nil {
				logrus.Debugf("reusing ref for cache dir: %s", mRef.ID())
				return mRef, nil
			} else if errors.Cause(err) == cache.ErrLocked {
				locked = true
			}
		}
		if block && locked {
			cacheRefsLocker.Unlock(key)
			select {
			case <-ctx.Done():
				cacheRefsLocker.Lock(key)
				return nil, ctx.Err()
			case <-time.After(100 * time.Millisecond):
				cacheRefsLocker.Lock(key)
			}
		} else {
			break
		}
	}
	mRef, err := makeMutable(ref)
	if err != nil {
		return nil, err
	}

	si, _ := g.md.Get(mRef.ID())
	v, err := metadata.NewValue(key)
	if err != nil {
		mRef.Release(context.TODO())
		return nil, err
	}
	v.Index = key
	if err := si.Update(func(b *bolt.Bucket) error {
		return si.SetValue(b, key, v)
	}); err != nil {
		mRef.Release(context.TODO())
		return nil, err
	}
	return mRef, nil
}

func (e *execOp) getSSHMountable(ctx context.Context, m *pb.Mount) (cache.Mountable, error) {
	sessionID := session.FromContext(ctx)
	if sessionID == "" {
		return nil, errors.New("could not access local files without session")
	}

	timeoutCtx, cancel := context.WithTimeout(ctx, 5*time.Second)
	defer cancel()

	caller, err := e.sm.Get(timeoutCtx, sessionID)
	if err != nil {
		return nil, err
	}

	if err := sshforward.CheckSSHID(ctx, caller, m.SSHOpt.ID); err != nil {
		if m.SSHOpt.Optional {
			return nil, nil
		}
		if st, ok := status.FromError(errors.Cause(err)); ok && st.Code() == codes.Unimplemented {
			return nil, errors.Errorf("no SSH key %q forwarded from the client", m.SSHOpt.ID)
		}
		return nil, err
	}

	return &sshMount{mount: m, caller: caller, idmap: e.cm.IdentityMapping()}, nil
}

type sshMount struct {
	mount  *pb.Mount
	caller session.Caller
	idmap  *idtools.IdentityMapping
}

func (sm *sshMount) Mount(ctx context.Context, readonly bool) (snapshot.Mountable, error) {
	return &sshMountInstance{sm: sm, idmap: sm.idmap}, nil
}

type sshMountInstance struct {
	sm    *sshMount
	idmap *idtools.IdentityMapping
}

func (sm *sshMountInstance) Mount() ([]mount.Mount, func() error, error) {
	ctx, cancel := context.WithCancel(context.TODO())

	uid := int(sm.sm.mount.SSHOpt.Uid)
	gid := int(sm.sm.mount.SSHOpt.Gid)

	if sm.idmap != nil {
		identity, err := sm.idmap.ToHost(idtools.Identity{
			UID: uid,
			GID: gid,
		})
		if err != nil {
			return nil, nil, err
		}
		uid = identity.UID
		gid = identity.GID
	}

	sock, cleanup, err := sshforward.MountSSHSocket(ctx, sm.sm.caller, sshforward.SocketOpt{
		ID:   sm.sm.mount.SSHOpt.ID,
		UID:  uid,
		GID:  gid,
		Mode: int(sm.sm.mount.SSHOpt.Mode & 0777),
	})
	if err != nil {
		cancel()
		return nil, nil, err
	}
	release := func() error {
		var err error
		if cleanup != nil {
			err = cleanup()
		}
		cancel()
		return err
	}

	return []mount.Mount{{
		Type:    "bind",
		Source:  sock,
		Options: []string{"rbind"},
	}}, release, nil
}

func (sm *sshMountInstance) IdentityMapping() *idtools.IdentityMapping {
	return sm.idmap
}

func (e *execOp) getSecretMountable(ctx context.Context, m *pb.Mount) (cache.Mountable, error) {
	if m.SecretOpt == nil {
		return nil, errors.Errorf("invalid sercet mount options")
	}
	sopt := *m.SecretOpt

	id := sopt.ID
	if id == "" {
		return nil, errors.Errorf("secret ID missing from mount options")
	}

	sessionID := session.FromContext(ctx)
	if sessionID == "" {
		return nil, errors.New("could not access local files without session")
	}

	timeoutCtx, cancel := context.WithTimeout(ctx, 5*time.Second)
	defer cancel()

	caller, err := e.sm.Get(timeoutCtx, sessionID)
	if err != nil {
		return nil, err
	}

	dt, err := secrets.GetSecret(ctx, caller, id)
	if err != nil {
		if errors.Cause(err) == secrets.ErrNotFound && m.SecretOpt.Optional {
			return nil, nil
		}
		return nil, err
	}

	return &secretMount{mount: m, data: dt, idmap: e.cm.IdentityMapping()}, nil
}

type secretMount struct {
	mount *pb.Mount
	data  []byte
	idmap *idtools.IdentityMapping
}

func (sm *secretMount) Mount(ctx context.Context, readonly bool) (snapshot.Mountable, error) {
	return &secretMountInstance{sm: sm, idmap: sm.idmap}, nil
}

type secretMountInstance struct {
	sm    *secretMount
	root  string
	idmap *idtools.IdentityMapping
}

func (sm *secretMountInstance) Mount() ([]mount.Mount, func() error, error) {
	dir, err := ioutil.TempDir("", "buildkit-secrets")
	if err != nil {
		return nil, nil, errors.Wrap(err, "failed to create temp dir")
	}
	cleanupDir := func() error {
		return os.RemoveAll(dir)
	}

	if err := os.Chmod(dir, 0711); err != nil {
		cleanupDir()
		return nil, nil, err
	}

	tmpMount := mount.Mount{
		Type:    "tmpfs",
		Source:  "tmpfs",
		Options: []string{"nodev", "nosuid", "noexec", fmt.Sprintf("uid=%d,gid=%d", os.Geteuid(), os.Getegid())},
	}

	if system.RunningInUserNS() {
		tmpMount.Options = nil
	}

	if err := mount.All([]mount.Mount{tmpMount}, dir); err != nil {
		cleanupDir()
		return nil, nil, errors.Wrap(err, "unable to setup secret mount")
	}
	sm.root = dir

	cleanup := func() error {
		if err := mount.Unmount(dir, 0); err != nil {
			return err
		}
		return cleanupDir()
	}

	randID := identity.NewID()
	fp := filepath.Join(dir, randID)
	if err := ioutil.WriteFile(fp, sm.sm.data, 0600); err != nil {
		cleanup()
		return nil, nil, err
	}

	uid := int(sm.sm.mount.SecretOpt.Uid)
	gid := int(sm.sm.mount.SecretOpt.Gid)

	if sm.idmap != nil {
		identity, err := sm.idmap.ToHost(idtools.Identity{
			UID: uid,
			GID: gid,
		})
		if err != nil {
			cleanup()
			return nil, nil, err
		}
		uid = identity.UID
		gid = identity.GID
	}

	if err := os.Chown(fp, uid, gid); err != nil {
		cleanup()
		return nil, nil, err
	}

	if err := os.Chmod(fp, os.FileMode(sm.sm.mount.SecretOpt.Mode&0777)); err != nil {
		cleanup()
		return nil, nil, err
	}

	return []mount.Mount{{
		Type:    "bind",
		Source:  fp,
		Options: []string{"ro", "rbind", "nodev", "nosuid", "noexec"},
	}}, cleanup, nil
}

func (sm *secretMountInstance) IdentityMapping() *idtools.IdentityMapping {
	return sm.idmap
}

>>>>>>> 396bfe20
func addDefaultEnvvar(env []string, k, v string) []string {
	for _, e := range env {
		if strings.HasPrefix(e, k+"=") {
			return env
		}
	}
	return append(env, k+"="+v)
}

func (e *ExecOp) Exec(ctx context.Context, g session.Group, inputs []solver.Result) (results []solver.Result, err error) {
	trace.SpanFromContext(ctx).AddEvent("ExecOp started")

	refs := make([]*worker.WorkerRef, len(inputs))
	for i, inp := range inputs {
		var ok bool
		refs[i], ok = inp.Sys().(*worker.WorkerRef)
		if !ok {
			return nil, errors.Errorf("invalid reference for exec %T", inp.Sys())
		}
	}

	platformOS := runtime.GOOS
	if e.platform != nil {
		platformOS = e.platform.OS
	}
	p, err := container.PrepareMounts(ctx, e.mm, e.cm, g, e.op.Meta.Cwd, e.op.Mounts, refs, func(m *pb.Mount, ref cache.ImmutableRef) (cache.MutableRef, error) {
		desc := fmt.Sprintf("mount %s from exec %s", m.Dest, strings.Join(e.op.Meta.Args, " "))
		return e.cm.New(ctx, ref, g, cache.WithDescription(desc))
	}, platformOS)
	defer func() {
		if err != nil {
			execInputs := make([]solver.Result, len(e.op.Mounts))
			for i, m := range e.op.Mounts {
				if m.Input == -1 {
					continue
				}
				execInputs[i] = inputs[m.Input].Clone()
			}
			execMounts := make([]solver.Result, len(e.op.Mounts))
			copy(execMounts, execInputs)
			for i, res := range results {
				execMounts[p.OutputRefs[i].MountIndex] = res
			}
			for _, active := range p.Actives {
				if active.NoCommit {
					active.Ref.Release(context.TODO())
				} else {
					ref, cerr := active.Ref.Commit(ctx)
					if cerr != nil {
						err = errors.Wrapf(err, "error committing %s: %s", active.Ref.ID(), cerr)
						continue
					}
					execMounts[active.MountIndex] = worker.NewWorkerRefResult(ref, e.w)
				}
			}
			err = errdefs.WithExecError(err, execInputs, execMounts)
		} else {
			// Only release actives if err is nil.
			for i := len(p.Actives) - 1; i >= 0; i-- { // call in LIFO order
				p.Actives[i].Ref.Release(context.TODO())
			}
		}
		for _, o := range p.OutputRefs {
			if o.Ref != nil {
				o.Ref.Release(context.TODO())
			}
		}
	}()
	if err != nil {
		return nil, err
	}

	extraHosts, err := container.ParseExtraHosts(e.op.Meta.ExtraHosts)
	if err != nil {
		return nil, err
	}

	emu, err := getEmulator(ctx, e.platform, e.cm.IdentityMapping())
	if err != nil {
		return nil, err
	}
	if emu != nil {
		e.op.Meta.Args = append([]string{qemuMountName}, e.op.Meta.Args...)

		p.Mounts = append(p.Mounts, executor.Mount{
			Readonly: true,
			Src:      emu,
			Dest:     qemuMountName,
		})
	}

	meta := executor.Meta{
		Args:                      e.op.Meta.Args,
		Env:                       e.op.Meta.Env,
		Cwd:                       e.op.Meta.Cwd,
		User:                      e.op.Meta.User,
		Hostname:                  e.op.Meta.Hostname,
		ReadonlyRootFS:            p.ReadonlyRootFS,
		ExtraHosts:                extraHosts,
		Ulimit:                    e.op.Meta.Ulimit,
		CgroupParent:              e.op.Meta.CgroupParent,
		NetMode:                   e.op.Network,
		SecurityMode:              e.op.Security,
		RemoveMountStubsRecursive: e.op.Meta.RemoveMountStubsRecursive,
	}

	if e.op.Meta.ProxyEnv != nil {
		meta.Env = append(meta.Env, proxyEnvList(e.op.Meta.ProxyEnv)...)
	}
	var currentOS string
	if e.platform != nil {
		currentOS = e.platform.OS
	}
	meta.Env = addDefaultEnvvar(meta.Env, "PATH", utilsystem.DefaultPathEnv(currentOS))

	secretEnv, err := e.loadSecretEnv(ctx, g)
	if err != nil {
		return nil, err
	}
	meta.Env = append(meta.Env, secretEnv...)

	stdout, stderr, flush := logs.NewLogStreams(ctx, os.Getenv("BUILDKIT_DEBUG_EXEC_OUTPUT") == "1")
	defer stdout.Close()
	defer stderr.Close()
	defer func() {
		if err != nil {
			flush()
		}
	}()

	rec, execErr := e.exec.Run(ctx, "", p.Root, p.Mounts, executor.ProcessInfo{
		Meta:   meta,
		Stdin:  nil,
		Stdout: stdout,
		Stderr: stderr,
	}, nil)

	for i, out := range p.OutputRefs {
		if mutable, ok := out.Ref.(cache.MutableRef); ok {
			ref, err := mutable.Commit(ctx)
			if err != nil {
				return nil, errors.Wrapf(err, "error committing %s", mutable.ID())
			}
			results = append(results, worker.NewWorkerRefResult(ref, e.w))
		} else {
			results = append(results, worker.NewWorkerRefResult(out.Ref.(cache.ImmutableRef), e.w))
		}
		// Prevent the result from being released.
		p.OutputRefs[i].Ref = nil
	}
	e.rec = rec
	return results, errors.Wrapf(execErr, "process %q did not complete successfully", strings.Join(e.op.Meta.Args, " "))
}

func proxyEnvList(p *pb.ProxyEnv) []string {
	out := []string{}
	if v := p.HttpProxy; v != "" {
		out = append(out, "HTTP_PROXY="+v, "http_proxy="+v)
	}
	if v := p.HttpsProxy; v != "" {
		out = append(out, "HTTPS_PROXY="+v, "https_proxy="+v)
	}
	if v := p.FtpProxy; v != "" {
		out = append(out, "FTP_PROXY="+v, "ftp_proxy="+v)
	}
	if v := p.NoProxy; v != "" {
		out = append(out, "NO_PROXY="+v, "no_proxy="+v)
	}
	if v := p.AllProxy; v != "" {
		out = append(out, "ALL_PROXY="+v, "all_proxy="+v)
	}
	return out
}

<<<<<<< HEAD
func (e *ExecOp) Acquire(ctx context.Context) (solver.ReleaseFunc, error) {
	if e.parallelism == nil {
		return func() {}, nil
=======
func (r *cacheRefs) get(key string, fn func() (cache.MutableRef, error)) (cache.MutableRef, error) {
	r.mu.Lock()
	defer r.mu.Unlock()

	if r.shares == nil {
		r.shares = map[string]*cacheRefShare{}
	}

	share, ok := r.shares[key]
	if ok {
		return share.clone(), nil
>>>>>>> 396bfe20
	}
	err := e.parallelism.Acquire(ctx, 1)
	if err != nil {
		return nil, err
	}
<<<<<<< HEAD
	return func() {
		e.parallelism.Release(1)
	}, nil
}

func (e *ExecOp) loadSecretEnv(ctx context.Context, g session.Group) ([]string, error) {
	secretenv := e.op.Secretenv
	if len(secretenv) == 0 {
		return nil, nil
	}
	out := make([]string, 0, len(secretenv))
	for _, sopt := range secretenv {
		id := sopt.ID
		if id == "" {
			return nil, errors.Errorf("secret ID missing for %q environment variable", sopt.Name)
		}
		var dt []byte
		var err error
		err = e.sm.Any(ctx, g, func(ctx context.Context, _ string, caller session.Caller) error {
			dt, err = secrets.GetSecret(ctx, caller, id)
			if err != nil {
				if errors.Is(err, secrets.ErrNotFound) && sopt.Optional {
					return nil
				}
				return err
			}
			return nil
		})
		if err != nil {
			return nil, err
		}
		out = append(out, fmt.Sprintf("%s=%s", sopt.Name, string(dt)))
	}
	return out, nil
}

func (e *ExecOp) IsProvenanceProvider() {
=======

	share = &cacheRefShare{MutableRef: mref, main: r, key: key, refs: map[*cacheRef]struct{}{}}
	r.shares[key] = share
	return share.clone(), nil
}

type cacheRefShare struct {
	cache.MutableRef
	mu   sync.Mutex
	refs map[*cacheRef]struct{}
	main *cacheRefs
	key  string
}

func (r *cacheRefShare) clone() cache.MutableRef {
	cacheRef := &cacheRef{cacheRefShare: r}
	if cacheRefCloneHijack != nil {
		cacheRefCloneHijack()
	}
	r.mu.Lock()
	r.refs[cacheRef] = struct{}{}
	r.mu.Unlock()
	return cacheRef
}

func (r *cacheRefShare) release(ctx context.Context) error {
	if r.main != nil {
		delete(r.main.shares, r.key)
	}
	return r.MutableRef.Release(ctx)
}

var cacheRefReleaseHijack func()
var cacheRefCloneHijack func()

type cacheRef struct {
	*cacheRefShare
}

func (r *cacheRef) Release(ctx context.Context) error {
	if r.main != nil {
		r.main.mu.Lock()
		defer r.main.mu.Unlock()
	}
	r.mu.Lock()
	defer r.mu.Unlock()
	delete(r.refs, r)
	if len(r.refs) == 0 {
		if cacheRefReleaseHijack != nil {
			cacheRefReleaseHijack()
		}
		return r.release(ctx)
	}
	return nil
>>>>>>> 396bfe20
}

func (e *ExecOp) Samples() (*resourcestypes.Samples, error) {
	if e.rec == nil {
		return nil, nil
	}
	return e.rec.Samples()
}<|MERGE_RESOLUTION|>--- conflicted
+++ resolved
@@ -35,20 +35,6 @@
 
 const execCacheType = "buildkit.exec.v0"
 
-<<<<<<< HEAD
-type ExecOp struct {
-	op          *pb.ExecOp
-	cm          cache.Manager
-	mm          *mounts.MountManager
-	sm          *session.Manager
-	exec        executor.Executor
-	w           worker.Worker
-	platform    *pb.Platform
-	numInputs   int
-	parallelism *semaphore.Weighted
-	rec         resourcestypes.Recorder
-	digest      digest.Digest
-=======
 type execOp struct {
 	op        *pb.ExecOp
 	cm        cache.Manager
@@ -59,9 +45,7 @@
 	platform  *pb.Platform
 	numInputs int
 
-	cacheMounts   map[string]*cacheRefShare
-	cacheMountsMu sync.Mutex
->>>>>>> 396bfe20
+	cacheMounts map[string]*cacheRefShare
 }
 
 var _ solver.Op = &ExecOp{}
@@ -255,78 +239,57 @@
 	return deps, nil
 }
 
-<<<<<<< HEAD
-=======
 func (e *execOp) getRefCacheDir(ctx context.Context, ref cache.ImmutableRef, id string, m *pb.Mount, sharing pb.CacheSharingOpt) (mref cache.MutableRef, err error) {
-	g := &cacheRefGetter{
-		locker:          &e.cacheMountsMu,
-		cacheMounts:     e.cacheMounts,
-		cm:              e.cm,
-		md:              e.md,
-		globalCacheRefs: sharedCacheRefs,
-		name:            fmt.Sprintf("cached mount %s from exec %s", m.Dest, strings.Join(e.op.Meta.Args, " ")),
-	}
-	return g.getRefCacheDir(ctx, ref, id, sharing)
-}
-
-type cacheRefGetter struct {
-	locker          sync.Locker
-	cacheMounts     map[string]*cacheRefShare
-	cm              cache.Manager
-	md              *metadata.Store
-	globalCacheRefs *cacheRefs
-	name            string
-}
-
-func (g *cacheRefGetter) getRefCacheDir(ctx context.Context, ref cache.ImmutableRef, id string, sharing pb.CacheSharingOpt) (mref cache.MutableRef, err error) {
 	key := "cache-dir:" + id
 	if ref != nil {
 		key += ":" + ref.ID()
 	}
-	mu := g.locker
+	mu := CacheMountsLocker()
 	mu.Lock()
 	defer mu.Unlock()
 
-	if ref, ok := g.cacheMounts[key]; ok {
+	if ref, ok := e.cacheMounts[key]; ok {
 		return ref.clone(), nil
 	}
 	defer func() {
 		if err == nil {
 			share := &cacheRefShare{MutableRef: mref, refs: map[*cacheRef]struct{}{}}
-			g.cacheMounts[key] = share
+			e.cacheMounts[key] = share
 			mref = share.clone()
 		}
 	}()
 
 	switch sharing {
 	case pb.CacheSharingOpt_SHARED:
-		return g.globalCacheRefs.get(key, func() (cache.MutableRef, error) {
-			return g.getRefCacheDirNoCache(ctx, key, ref, id, false)
+		return sharedCacheRefs.get(key, func() (cache.MutableRef, error) {
+			return e.getRefCacheDirNoCache(ctx, key, ref, id, m, false)
 		})
 	case pb.CacheSharingOpt_PRIVATE:
-		return g.getRefCacheDirNoCache(ctx, key, ref, id, false)
+		return e.getRefCacheDirNoCache(ctx, key, ref, id, m, false)
 	case pb.CacheSharingOpt_LOCKED:
-		return g.getRefCacheDirNoCache(ctx, key, ref, id, true)
+		return e.getRefCacheDirNoCache(ctx, key, ref, id, m, true)
 	default:
 		return nil, errors.Errorf("invalid cache sharing option: %s", sharing.String())
 	}
-}
-
-func (g *cacheRefGetter) getRefCacheDirNoCache(ctx context.Context, key string, ref cache.ImmutableRef, id string, block bool) (cache.MutableRef, error) {
+
+}
+
+func (e *execOp) getRefCacheDirNoCache(ctx context.Context, key string, ref cache.ImmutableRef, id string, m *pb.Mount, block bool) (cache.MutableRef, error) {
 	makeMutable := func(ref cache.ImmutableRef) (cache.MutableRef, error) {
-		return g.cm.New(ctx, ref, cache.WithRecordType(client.UsageRecordTypeCacheMount), cache.WithDescription(g.name), cache.CachePolicyRetain)
+		desc := fmt.Sprintf("cached mount %s from exec %s", m.Dest, strings.Join(e.op.Meta.Args, " "))
+		return e.cm.New(ctx, ref, cache.WithRecordType(client.UsageRecordTypeCacheMount), cache.WithDescription(desc), cache.CachePolicyRetain)
 	}
 
 	cacheRefsLocker.Lock(key)
 	defer cacheRefsLocker.Unlock(key)
 	for {
-		sis, err := g.md.Search(key)
+		sis, err := e.md.Search(key)
 		if err != nil {
 			return nil, err
 		}
 		locked := false
 		for _, si := range sis {
-			if mRef, err := g.cm.GetMutable(ctx, si.ID()); err == nil {
+			if mRef, err := e.cm.GetMutable(ctx, si.ID()); err == nil {
 				logrus.Debugf("reusing ref for cache dir: %s", mRef.ID())
 				return mRef, nil
 			} else if errors.Cause(err) == cache.ErrLocked {
@@ -351,7 +314,7 @@
 		return nil, err
 	}
 
-	si, _ := g.md.Get(mRef.ID())
+	si, _ := e.md.Get(mRef.ID())
 	v, err := metadata.NewValue(key)
 	if err != nil {
 		mRef.Release(context.TODO())
@@ -581,7 +544,7 @@
 	return []mount.Mount{{
 		Type:    "bind",
 		Source:  fp,
-		Options: []string{"ro", "rbind", "nodev", "nosuid", "noexec"},
+		Options: []string{"ro", "rbind"},
 	}}, cleanup, nil
 }
 
@@ -589,7 +552,6 @@
 	return sm.idmap
 }
 
->>>>>>> 396bfe20
 func addDefaultEnvvar(env []string, k, v string) []string {
 	for _, e := range env {
 		if strings.HasPrefix(e, k+"=") {
@@ -764,15 +726,40 @@
 	return out
 }
 
-<<<<<<< HEAD
 func (e *ExecOp) Acquire(ctx context.Context) (solver.ReleaseFunc, error) {
 	if e.parallelism == nil {
 		return func() {}, nil
-=======
+	}
+	return []mount.Mount{{
+		Type:    "tmpfs",
+		Source:  "tmpfs",
+		Options: opt,
+	}}, func() error { return nil }, nil
+}
+
+func (m *tmpfsMount) IdentityMapping() *idtools.IdentityMapping {
+	return m.idmap
+}
+
+var cacheRefsLocker = locker.New()
+var sharedCacheRefs = &cacheRefs{}
+
+type cacheRefs struct {
+	mu     sync.Mutex
+	shares map[string]*cacheRefShare
+}
+
+// ClearActiveCacheMounts clears shared cache mounts currently in use.
+// Caller needs to hold CacheMountsLocker before calling
+func ClearActiveCacheMounts() {
+	sharedCacheRefs.shares = nil
+}
+
+func CacheMountsLocker() sync.Locker {
+	return &sharedCacheRefs.mu
+}
+
 func (r *cacheRefs) get(key string, fn func() (cache.MutableRef, error)) (cache.MutableRef, error) {
-	r.mu.Lock()
-	defer r.mu.Unlock()
-
 	if r.shares == nil {
 		r.shares = map[string]*cacheRefShare{}
 	}
@@ -780,54 +767,16 @@
 	share, ok := r.shares[key]
 	if ok {
 		return share.clone(), nil
->>>>>>> 396bfe20
-	}
-	err := e.parallelism.Acquire(ctx, 1)
-	if err != nil {
-		return nil, err
-	}
-<<<<<<< HEAD
-	return func() {
-		e.parallelism.Release(1)
-	}, nil
-}
-
-func (e *ExecOp) loadSecretEnv(ctx context.Context, g session.Group) ([]string, error) {
-	secretenv := e.op.Secretenv
-	if len(secretenv) == 0 {
-		return nil, nil
-	}
-	out := make([]string, 0, len(secretenv))
-	for _, sopt := range secretenv {
-		id := sopt.ID
-		if id == "" {
-			return nil, errors.Errorf("secret ID missing for %q environment variable", sopt.Name)
-		}
-		var dt []byte
-		var err error
-		err = e.sm.Any(ctx, g, func(ctx context.Context, _ string, caller session.Caller) error {
-			dt, err = secrets.GetSecret(ctx, caller, id)
-			if err != nil {
-				if errors.Is(err, secrets.ErrNotFound) && sopt.Optional {
-					return nil
-				}
-				return err
-			}
-			return nil
-		})
-		if err != nil {
-			return nil, err
-		}
-		out = append(out, fmt.Sprintf("%s=%s", sopt.Name, string(dt)))
-	}
-	return out, nil
-}
-
-func (e *ExecOp) IsProvenanceProvider() {
-=======
+	}
+
+	mref, err := fn()
+	if err != nil {
+		return nil, err
+	}
 
 	share = &cacheRefShare{MutableRef: mref, main: r, key: key, refs: map[*cacheRef]struct{}{}}
 	r.shares[key] = share
+
 	return share.clone(), nil
 }
 
@@ -841,9 +790,6 @@
 
 func (r *cacheRefShare) clone() cache.MutableRef {
 	cacheRef := &cacheRef{cacheRefShare: r}
-	if cacheRefCloneHijack != nil {
-		cacheRefCloneHijack()
-	}
 	r.mu.Lock()
 	r.refs[cacheRef] = struct{}{}
 	r.mu.Unlock()
@@ -852,34 +798,40 @@
 
 func (r *cacheRefShare) release(ctx context.Context) error {
 	if r.main != nil {
+		r.main.mu.Lock()
+		defer r.main.mu.Unlock()
 		delete(r.main.shares, r.key)
 	}
 	return r.MutableRef.Release(ctx)
 }
-
-var cacheRefReleaseHijack func()
-var cacheRefCloneHijack func()
 
 type cacheRef struct {
 	*cacheRefShare
 }
 
 func (r *cacheRef) Release(ctx context.Context) error {
-	if r.main != nil {
-		r.main.mu.Lock()
-		defer r.main.mu.Unlock()
-	}
 	r.mu.Lock()
 	defer r.mu.Unlock()
 	delete(r.refs, r)
 	if len(r.refs) == 0 {
-		if cacheRefReleaseHijack != nil {
-			cacheRefReleaseHijack()
-		}
 		return r.release(ctx)
 	}
 	return nil
->>>>>>> 396bfe20
+}
+
+func parseExtraHosts(ips []*pb.HostIP) ([]executor.HostIP, error) {
+	out := make([]executor.HostIP, len(ips))
+	for i, hip := range ips {
+		ip := net.ParseIP(hip.IP)
+		if ip == nil {
+			return nil, errors.Errorf("failed to parse IP %s", hip.IP)
+		}
+		out = append(out, fmt.Sprintf("%s=%s", sopt.Name, string(dt)))
+	}
+	return out, nil
+}
+
+func (e *ExecOp) IsProvenanceProvider() {
 }
 
 func (e *ExecOp) Samples() (*resourcestypes.Samples, error) {
