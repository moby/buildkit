--- conflicted
+++ resolved
@@ -10,12 +10,6 @@
 	copy "github.com/tonistiigi/fsutil/copy"
 )
 
-func readUser(chopt *pb.ChownOpt, mu, mg fileoptypes.Mount) (*copy.User, error) {
-<<<<<<< HEAD
-	if chopt == nil {
-		return nil, nil
-	}
-=======
->>>>>>> 396bfe20
+func readUser(chopt *pb.ChownOpt, mu, mg fileoptypes.Mount) (*copy.ChownOpt, error) {
 	return nil, errors.New("only implemented in linux")
 }