--- conflicted
+++ resolved
@@ -38,11 +38,7 @@
 		},
 	}
 	rootless := false
-<<<<<<< HEAD
-	workerOpt, err := NewWorkerOpt(tmpdir, snFactory, rootless, processMode, nil, nil, netproviders.Opt{Mode: "host"}, nil, "", "", nil, "", "", []oci.OciHook{})
-=======
-	workerOpt, err := NewWorkerOpt(tmpdir, snFactory, rootless, processMode, nil, nil, netproviders.Opt{Mode: "host"}, nil, "", "", false, nil, "", "")
->>>>>>> a5263dd0
+	workerOpt, err := NewWorkerOpt(tmpdir, snFactory, rootless, processMode, nil, nil, netproviders.Opt{Mode: "host"}, nil, "", "", false, nil, "", "", []oci.OciHook{})
 	require.NoError(t, err)
 
 	return workerOpt
