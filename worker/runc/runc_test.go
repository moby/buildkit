//go:build linux && !no_runc_worker
// +build linux,!no_runc_worker

package runc

import (
	"bytes"
	"context"
	"fmt"
	"io"
	"os"
	"os/exec"
	"path/filepath"
	"testing"
	"time"

	ctdsnapshot "github.com/containerd/containerd/snapshots"
	"github.com/containerd/containerd/snapshots/overlay"
	"github.com/moby/buildkit/cache"
	"github.com/moby/buildkit/client"
	"github.com/moby/buildkit/executor"
	"github.com/moby/buildkit/executor/oci"
	"github.com/moby/buildkit/session"
	"github.com/moby/buildkit/snapshot"
	"github.com/moby/buildkit/util/network/netproviders"
	"github.com/moby/buildkit/worker/base"
	"github.com/moby/buildkit/worker/tests"
	"github.com/stretchr/testify/require"
)

func newWorkerOpt(t *testing.T, processMode oci.ProcessMode) base.WorkerOpt {
	tmpdir := t.TempDir()

	snFactory := SnapshotterFactory{
		Name: "overlayfs",
		New: func(root string) (ctdsnapshot.Snapshotter, error) {
			return overlay.NewSnapshotter(root)
		},
	}
	rootless := false
<<<<<<< HEAD
	workerOpt, err := NewWorkerOpt(tmpdir, snFactory, rootless, processMode, nil, nil, netproviders.Opt{Mode: "host"}, nil, "", "", false, nil, "", "")
=======
	workerOpt, err := NewWorkerOpt(tmpdir, snFactory, rootless, processMode, nil, nil, netproviders.Opt{Mode: "host"}, nil, "")
>>>>>>> 396bfe20
	require.NoError(t, err)

	return workerOpt
}

func checkRequirement(t *testing.T) {
	if os.Getuid() != 0 {
		t.Skip("requires root")
	}

	if _, err := exec.LookPath("runc"); err != nil {
		if _, err := exec.LookPath("buildkit-runc"); err != nil {
			t.Skipf("no runc found: %s", err.Error())
		}
	}
}

func TestRuncWorker(t *testing.T) {
	t.Parallel()
	checkRequirement(t)

	workerOpt := newWorkerOpt(t, oci.ProcessSandbox)
	w, err := base.NewWorker(context.TODO(), workerOpt)
	require.NoError(t, err)

	ctx := tests.NewCtx("buildkit-test")
	sm, err := session.NewManager()
	require.NoError(t, err)
	snap := tests.NewBusyboxSourceSnapshot(ctx, t, w, sm)

	mounts, err := snap.Mount(ctx, true, nil)
	require.NoError(t, err)

	lm := snapshot.LocalMounter(mounts)

	target, err := lm.Mount()
	require.NoError(t, err)

	f, err := os.Open(target)
	require.NoError(t, err)

	names, err := f.Readdirnames(-1)
	require.NoError(t, err)
	require.True(t, len(names) > 5)

	err = f.Close()
	require.NoError(t, err)

	lm.Unmount()
	require.NoError(t, err)

	du, err := w.CacheMgr.DiskUsage(ctx, client.DiskUsageInfo{})
	require.NoError(t, err)

	// for _, d := range du {
	// 	t.Logf("du: %+v\n", d)
	// }

	for _, d := range du {
		require.True(t, d.Size >= 8192)
	}

	meta := executor.Meta{
		Args: []string{"/bin/sh", "-c", "mkdir /run && echo \"foo\" > /run/bar"},
		Cwd:  "/",
	}

	stderr := bytes.NewBuffer(nil)
	_, err = w.WorkerOpt.Executor.Run(ctx, "", execMount(snap, true), nil, executor.ProcessInfo{Meta: meta, Stderr: &nopCloser{stderr}}, nil)
	require.Error(t, err) // Read-only root
	// typical error is like `mkdir /.../rootfs/proc: read-only file system`.
	// make sure the error is caused before running `echo foo > /bar`.
	require.Contains(t, stderr.String(), "read-only file system")

	root, err := w.CacheMgr.New(ctx, snap, nil, cache.CachePolicyRetain)
	require.NoError(t, err)

	_, err = w.WorkerOpt.Executor.Run(ctx, "", execMount(root, false), nil, executor.ProcessInfo{Meta: meta, Stderr: &nopCloser{stderr}}, nil)
	require.NoError(t, err)

	meta = executor.Meta{
		Args: []string{"/bin/ls", "/etc/resolv.conf"},
		Cwd:  "/",
	}

	_, err = w.WorkerOpt.Executor.Run(ctx, "", execMount(root, false), nil, executor.ProcessInfo{Meta: meta, Stderr: &nopCloser{stderr}}, nil)
	require.NoError(t, err)

	rf, err := root.Commit(ctx)
	require.NoError(t, err)

	mounts, err = rf.Mount(ctx, true, nil)
	require.NoError(t, err)

	lm = snapshot.LocalMounter(mounts)

	target, err = lm.Mount()
	require.NoError(t, err)

	//Verifies fix for issue https://github.com/moby/buildkit/issues/429
	dt, err := os.ReadFile(filepath.Join(target, "run", "bar"))

	require.NoError(t, err)
	require.Equal(t, string(dt), "foo\n")

	lm.Unmount()
	require.NoError(t, err)

	err = rf.Release(ctx)
	require.NoError(t, err)

	err = snap.Release(ctx)
	require.NoError(t, err)

	retry := 0
	var du2 []*client.UsageInfo
	for {
		du2, err = w.CacheMgr.DiskUsage(ctx, client.DiskUsageInfo{})
		require.NoError(t, err)
		if len(du2)-len(du) != 1 && retry == 0 {
			t.Logf("invalid expected size: du1: %+v du2: %+v", formatDiskUsage(du), formatDiskUsage(du2))
			time.Sleep(300 * time.Millisecond) // make race non-fatal if it fixes itself
			retry++
			continue
		}
		break
	}
	require.Equal(t, 1, len(du2)-len(du), "du1: %+v du2: %+v", formatDiskUsage(du), formatDiskUsage(du2))
}

func formatDiskUsage(du []*client.UsageInfo) string {
	buf := new(bytes.Buffer)
	for _, d := range du {
		fmt.Fprintf(buf, "%+v ", d)
	}
	return buf.String()
}

func TestRuncWorkerNoProcessSandbox(t *testing.T) {
	t.Parallel()
	checkRequirement(t)

	workerOpt := newWorkerOpt(t, oci.NoProcessSandbox)
	w, err := base.NewWorker(context.TODO(), workerOpt)
	require.NoError(t, err)

	ctx := tests.NewCtx("buildkit-test")
	sm, err := session.NewManager()
	require.NoError(t, err)
	snap := tests.NewBusyboxSourceSnapshot(ctx, t, w, sm)
	root, err := w.CacheMgr.New(ctx, snap, nil)
	require.NoError(t, err)

	// ensure the procfs is shared
	selfPID := os.Getpid()
	selfCmdline, err := os.ReadFile(fmt.Sprintf("/proc/%d/cmdline", selfPID))
	require.NoError(t, err)
	meta := executor.Meta{
		Args: []string{"/bin/cat", fmt.Sprintf("/proc/%d/cmdline", selfPID)},
		Cwd:  "/",
	}
	stdout := bytes.NewBuffer(nil)
	stderr := bytes.NewBuffer(nil)
	_, err = w.WorkerOpt.Executor.Run(ctx, "", execMount(root, false), nil, executor.ProcessInfo{Meta: meta, Stdout: &nopCloser{stdout}, Stderr: &nopCloser{stderr}}, nil)
	require.NoError(t, err, fmt.Sprintf("stdout=%q, stderr=%q", stdout.String(), stderr.String()))
	require.Equal(t, string(selfCmdline), stdout.String())
}

func TestRuncWorkerExec(t *testing.T) {
	t.Parallel()
	checkRequirement(t)

	workerOpt := newWorkerOpt(t, oci.ProcessSandbox)
	w, err := base.NewWorker(context.TODO(), workerOpt)
	require.NoError(t, err)

	tests.TestWorkerExec(t, w)
}

func TestRuncWorkerExecFailures(t *testing.T) {
	t.Parallel()
	checkRequirement(t)

	workerOpt := newWorkerOpt(t, oci.ProcessSandbox)
	w, err := base.NewWorker(context.TODO(), workerOpt)
	require.NoError(t, err)

	tests.TestWorkerExecFailures(t, w)
}

func TestRuncWorkerCancel(t *testing.T) {
	t.Parallel()
	checkRequirement(t)

	workerOpt := newWorkerOpt(t, oci.ProcessSandbox)
	w, err := base.NewWorker(context.TODO(), workerOpt)
	require.NoError(t, err)

	tests.TestWorkerCancel(t, w)
}

type nopCloser struct {
	io.Writer
}

func (n *nopCloser) Close() error {
	return nil
}

func execMount(m cache.Mountable, readonly bool) executor.Mount {
	return executor.Mount{Src: &mountable{m: m}, Readonly: readonly}
}

type mountable struct {
	m cache.Mountable
}

func (m *mountable) Mount(ctx context.Context, readonly bool) (snapshot.Mountable, error) {
	return m.m.Mount(ctx, readonly, nil)
}<|MERGE_RESOLUTION|>--- conflicted
+++ resolved
@@ -38,11 +38,7 @@
 		},
 	}
 	rootless := false
-<<<<<<< HEAD
-	workerOpt, err := NewWorkerOpt(tmpdir, snFactory, rootless, processMode, nil, nil, netproviders.Opt{Mode: "host"}, nil, "", "", false, nil, "", "")
-=======
-	workerOpt, err := NewWorkerOpt(tmpdir, snFactory, rootless, processMode, nil, nil, netproviders.Opt{Mode: "host"}, nil, "")
->>>>>>> 396bfe20
+	workerOpt, err := NewWorkerOpt(tmpdir, snFactory, rootless, processMode, nil, nil, netproviders.Opt{Mode: "host"}, nil)
 	require.NoError(t, err)
 
 	return workerOpt
