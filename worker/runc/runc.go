package runc

import (
	"context"
	"os"
	"path/filepath"
	"strconv"

	"github.com/containerd/containerd/content/local"
	"github.com/containerd/containerd/diff/apply"
	"github.com/containerd/containerd/diff/walking"
	ctdmetadata "github.com/containerd/containerd/metadata"
	"github.com/containerd/containerd/platforms"
	ctdsnapshot "github.com/containerd/containerd/snapshots"
	"github.com/docker/docker/pkg/idtools"
	"github.com/moby/buildkit/cache"
	"github.com/moby/buildkit/cache/metadata"
	"github.com/moby/buildkit/executor/oci"
	"github.com/moby/buildkit/executor/resources"
	"github.com/moby/buildkit/executor/runcexecutor"
	containerdsnapshot "github.com/moby/buildkit/snapshot/containerd"
	"github.com/moby/buildkit/util/leaseutil"
	"github.com/moby/buildkit/util/network/netproviders"
	"github.com/moby/buildkit/util/winlayers"
	"github.com/moby/buildkit/worker/base"
	wlabel "github.com/moby/buildkit/worker/label"
	ocispecs "github.com/opencontainers/image-spec/specs-go/v1"
	bolt "go.etcd.io/bbolt"
	"golang.org/x/sync/semaphore"
)

// SnapshotterFactory instantiates a snapshotter
type SnapshotterFactory struct {
	Name string
	New  func(root string) (ctdsnapshot.Snapshotter, error)
}

// NewWorkerOpt creates a WorkerOpt.
<<<<<<< HEAD
func NewWorkerOpt(root string, snFactory SnapshotterFactory, rootless bool, processMode oci.ProcessMode, labels map[string]string, idmap *idtools.IdentityMapping, nopt netproviders.Opt, dns *oci.DNSConfig, binary, apparmorProfile string, selinux bool, parallelismSem *semaphore.Weighted, traceSocket, defaultCgroupParent string) (base.WorkerOpt, error) {
=======
func NewWorkerOpt(root string, snFactory SnapshotterFactory, rootless bool, processMode oci.ProcessMode, labels map[string]string, idmap *idtools.IdentityMapping, nopt netproviders.Opt, dns *oci.DNSConfig, apparmorProfile string) (base.WorkerOpt, error) {
>>>>>>> 396bfe20
	var opt base.WorkerOpt
	name := "runc-" + snFactory.Name
	root = filepath.Join(root, name)
	if err := os.MkdirAll(root, 0700); err != nil {
		return opt, err
	}

	np, npResolvedMode, err := netproviders.Providers(nopt)
	if err != nil {
		return opt, err
	}

	// Check if user has specified OCI worker binary; if they have, append it to cmds
	var cmds []string
	if binary != "" {
		cmds = append(cmds, binary)
	}

	rm, err := resources.NewMonitor()
	if err != nil {
		return opt, err
	}

	exe, err := runcexecutor.New(runcexecutor.Opt{
		// Root directory
		Root: filepath.Join(root, "executor"),
		// If user has specified OCI worker binary, it will be sent to the runc executor to find and use
		// Otherwise, a nil array will be sent and the default OCI worker binary will be used
		CommandCandidates: cmds,
		// without root privileges
<<<<<<< HEAD
		Rootless:            rootless,
		ProcessMode:         processMode,
		IdentityMapping:     idmap,
		DNS:                 dns,
		ApparmorProfile:     apparmorProfile,
		SELinux:             selinux,
		TracingSocket:       traceSocket,
		DefaultCgroupParent: defaultCgroupParent,
		ResourceMonitor:     rm,
=======
		Rootless:        rootless,
		ProcessMode:     processMode,
		IdentityMapping: idmap,
		DNS:             dns,
		ApparmorProfile: apparmorProfile,
>>>>>>> 396bfe20
	}, np)
	if err != nil {
		return opt, err
	}
	s, err := snFactory.New(filepath.Join(root, "snapshots"))
	if err != nil {
		return opt, err
	}

	localstore, err := local.NewStore(filepath.Join(root, "content"))
	if err != nil {
		return opt, err
	}

	db, err := bolt.Open(filepath.Join(root, "containerdmeta.db"), 0644, nil)
	if err != nil {
		return opt, err
	}

	mdb := ctdmetadata.NewDB(db, localstore, map[string]ctdsnapshot.Snapshotter{
		snFactory.Name: s,
	})
	if err := mdb.Init(context.TODO()); err != nil {
		return opt, err
	}

	c := containerdsnapshot.NewContentStore(mdb.ContentStore(), "buildkit")

	id, err := base.ID(root)
	if err != nil {
		return opt, err
	}
	hostname, err := os.Hostname()
	if err != nil {
		hostname = "unknown"
	}
	xlabels := map[string]string{
		wlabel.Executor:       "oci",
		wlabel.Snapshotter:    snFactory.Name,
		wlabel.Hostname:       hostname,
		wlabel.Network:        npResolvedMode,
		wlabel.OCIProcessMode: processMode.String(),
		wlabel.SELinuxEnabled: strconv.FormatBool(selinux),
	}
	if apparmorProfile != "" {
		xlabels[wlabel.ApparmorProfile] = apparmorProfile
	}

	for k, v := range labels {
		xlabels[k] = v
	}
	lm := leaseutil.WithNamespace(ctdmetadata.NewLeaseManager(mdb), "buildkit")
	snap := containerdsnapshot.NewSnapshotter(snFactory.Name, mdb.Snapshotter(snFactory.Name), "buildkit", idmap)
	if err := cache.MigrateV2(
		context.TODO(),
		filepath.Join(root, "metadata.db"),
		filepath.Join(root, "metadata_v2.db"),
		c,
		snap,
		lm,
	); err != nil {
		return opt, err
	}

	md, err := metadata.NewStore(filepath.Join(root, "metadata_v2.db"))
	if err != nil {
		return opt, err
	}

	opt = base.WorkerOpt{
		ID:               id,
		Labels:           xlabels,
		MetadataStore:    md,
		NetworkProviders: np,
		Executor:         exe,
		Snapshotter:      snap,
		ContentStore:     c,
		Applier:          winlayers.NewFileSystemApplierWithWindows(c, apply.NewFileSystemApplier(c)),
		Differ:           winlayers.NewWalkingDiffWithWindows(c, walking.NewWalkingDiff(c)),
		ImageStore:       nil, // explicitly
		Platforms:        []ocispecs.Platform{platforms.Normalize(platforms.DefaultSpec())},
		IdentityMapping:  idmap,
		LeaseManager:     lm,
		GarbageCollect:   mdb.GarbageCollect,
		ParallelismSem:   parallelismSem,
		MountPoolRoot:    filepath.Join(root, "cachemounts"),
		ResourceMonitor:  rm,
	}
	return opt, nil
}<|MERGE_RESOLUTION|>--- conflicted
+++ resolved
@@ -36,11 +36,7 @@
 }
 
 // NewWorkerOpt creates a WorkerOpt.
-<<<<<<< HEAD
-func NewWorkerOpt(root string, snFactory SnapshotterFactory, rootless bool, processMode oci.ProcessMode, labels map[string]string, idmap *idtools.IdentityMapping, nopt netproviders.Opt, dns *oci.DNSConfig, binary, apparmorProfile string, selinux bool, parallelismSem *semaphore.Weighted, traceSocket, defaultCgroupParent string) (base.WorkerOpt, error) {
-=======
-func NewWorkerOpt(root string, snFactory SnapshotterFactory, rootless bool, processMode oci.ProcessMode, labels map[string]string, idmap *idtools.IdentityMapping, nopt netproviders.Opt, dns *oci.DNSConfig, apparmorProfile string) (base.WorkerOpt, error) {
->>>>>>> 396bfe20
+func NewWorkerOpt(root string, snFactory SnapshotterFactory, rootless bool, processMode oci.ProcessMode, labels map[string]string, idmap *idtools.IdentityMapping, nopt netproviders.Opt, dns *oci.DNSConfig) (base.WorkerOpt, error) {
 	var opt base.WorkerOpt
 	name := "runc-" + snFactory.Name
 	root = filepath.Join(root, name)
@@ -71,23 +67,10 @@
 		// Otherwise, a nil array will be sent and the default OCI worker binary will be used
 		CommandCandidates: cmds,
 		// without root privileges
-<<<<<<< HEAD
-		Rootless:            rootless,
-		ProcessMode:         processMode,
-		IdentityMapping:     idmap,
-		DNS:                 dns,
-		ApparmorProfile:     apparmorProfile,
-		SELinux:             selinux,
-		TracingSocket:       traceSocket,
-		DefaultCgroupParent: defaultCgroupParent,
-		ResourceMonitor:     rm,
-=======
 		Rootless:        rootless,
 		ProcessMode:     processMode,
 		IdentityMapping: idmap,
 		DNS:             dns,
-		ApparmorProfile: apparmorProfile,
->>>>>>> 396bfe20
 	}, np)
 	if err != nil {
 		return opt, err
