package http

import (
	"context"
	"crypto/sha256"
	"encoding/json"
	"fmt"
	"io"
	"mime"
	"net/http"
	"net/url"
	"os"
	"path"
	"path/filepath"
	"strings"
	"time"

	"github.com/docker/docker/pkg/idtools"
	"github.com/moby/buildkit/cache"
	"github.com/moby/buildkit/session"
	"github.com/moby/buildkit/snapshot"
	"github.com/moby/buildkit/solver"
	"github.com/moby/buildkit/source"
	srctypes "github.com/moby/buildkit/source/types"
	"github.com/moby/buildkit/util/tracing"
	"github.com/moby/locker"
	digest "github.com/opencontainers/go-digest"
	"github.com/pkg/errors"
)

type Opt struct {
	CacheAccessor cache.Accessor
	Transport     http.RoundTripper
}

type httpSource struct {
	cache     cache.Accessor
	locker    *locker.Locker
	transport http.RoundTripper
}

func NewSource(opt Opt) (source.Source, error) {
	transport := opt.Transport
	if transport == nil {
		transport = tracing.DefaultTransport
	}
	hs := &httpSource{
		cache:     opt.CacheAccessor,
		locker:    locker.New(),
		transport: transport,
	}
	return hs, nil
}

func (hs *httpSource) ID() string {
	return srctypes.HTTPSScheme
}

type httpSourceHandler struct {
	*httpSource
	src      source.HTTPIdentifier
	refID    string
	cacheKey digest.Digest
	sm       *session.Manager
}

func (hs *httpSource) Resolve(ctx context.Context, id source.Identifier, sm *session.Manager, _ solver.Vertex) (source.SourceInstance, error) {
	httpIdentifier, ok := id.(*source.HTTPIdentifier)
	if !ok {
		return nil, errors.Errorf("invalid http identifier %v", id)
	}

	return &httpSourceHandler{
		src:        *httpIdentifier,
		httpSource: hs,
		sm:         sm,
	}, nil
}

func (hs *httpSourceHandler) client(g session.Group) *http.Client {
	return &http.Client{Transport: newTransport(hs.transport, hs.sm, g)}
}

// urlHash is internal hash the etag is stored by that doesn't leak outside
// this package.
func (hs *httpSourceHandler) urlHash() (digest.Digest, error) {
	dt, err := json.Marshal(struct {
		Filename       string
		Perm, UID, GID int
	}{
		Filename: getFileName(hs.src.URL, hs.src.Filename, nil),
		Perm:     hs.src.Perm,
		UID:      hs.src.UID,
		GID:      hs.src.GID,
	})
	if err != nil {
		return "", err
	}
	return digest.FromBytes(dt), nil
}

func (hs *httpSourceHandler) formatCacheKey(filename string, dgst digest.Digest, lastModTime string) digest.Digest {
	dt, err := json.Marshal(struct {
		Filename       string
		Perm, UID, GID int
		Checksum       digest.Digest
		LastModTime    string `json:",omitempty"`
	}{
		Filename:    filename,
		Perm:        hs.src.Perm,
		UID:         hs.src.UID,
		GID:         hs.src.GID,
		Checksum:    dgst,
		LastModTime: lastModTime,
	})
	if err != nil {
		return dgst
	}
	return digest.FromBytes(dt)
}

func (hs *httpSourceHandler) CacheKey(ctx context.Context, g session.Group, index int) (string, string, solver.CacheOpts, bool, error) {
	if hs.src.Checksum != "" {
		hs.cacheKey = hs.src.Checksum
		return hs.formatCacheKey(getFileName(hs.src.URL, hs.src.Filename, nil), hs.src.Checksum, "").String(), hs.src.Checksum.String(), nil, true, nil
	}

	uh, err := hs.urlHash()
	if err != nil {
		return "", "", nil, false, nil
	}

	// look up metadata(previously stored headers) for that URL
	mds, err := searchHTTPURLDigest(ctx, hs.cache, uh)
	if err != nil {
		return "", "", nil, false, errors.Wrapf(err, "failed to search metadata for %s", uh)
	}

	req, err := http.NewRequest("GET", hs.src.URL, nil)
	if err != nil {
		return "", "", nil, false, err
	}
	req = req.WithContext(ctx)
	m := map[string]cacheRefMetadata{}

	// If we request a single ETag in 'If-None-Match', some servers omit the
	// unambiguous ETag in their response.
	// See: https://github.com/moby/buildkit/issues/905
	var onlyETag string

<<<<<<< HEAD
	if len(mds) > 0 {
		for _, md := range mds {
=======
	if len(sis) > 0 {
		for _, si := range sis {
>>>>>>> 396bfe20
			// if metaDigest := getMetaDigest(si); metaDigest == hs.formatCacheKey("") {
			if etag := md.getETag(); etag != "" {
				if dgst := md.getHTTPChecksum(); dgst != "" {
					m[etag] = md
				}
			}
			// }
		}
		if len(m) > 0 {
			etags := make([]string, 0, len(m))
			for t := range m {
				etags = append(etags, t)
			}
			req.Header.Add("If-None-Match", strings.Join(etags, ", "))

			if len(etags) == 1 {
				onlyETag = etags[0]
			}
		}
	}

	client := hs.client(g)

	// Some servers seem to have trouble supporting If-None-Match properly even
	// though they return ETag-s. So first, optionally try a HEAD request with
	// manual ETag value comparison.
	if len(m) > 0 {
		req.Method = "HEAD"
		// we need to add accept-encoding header manually because stdlib only adds it to GET requests
		// some servers will return different etags if Accept-Encoding header is different
		req.Header.Add("Accept-Encoding", "gzip")
		resp, err := client.Do(req)
		if err == nil {
			if resp.StatusCode == http.StatusOK || resp.StatusCode == http.StatusNotModified {
<<<<<<< HEAD
				respETag := etagValue(resp.Header.Get("ETag"))
=======
				respETag := resp.Header.Get("ETag")
>>>>>>> 396bfe20

				// If a 304 is returned without an ETag and we had only sent one ETag,
				// the response refers to the ETag we asked about.
				if respETag == "" && onlyETag != "" && resp.StatusCode == http.StatusNotModified {
					respETag = onlyETag
				}
<<<<<<< HEAD
				md, ok := m[respETag]
=======
				si, ok := m[respETag]
>>>>>>> 396bfe20
				if ok {
					hs.refID = md.ID()
					dgst := md.getHTTPChecksum()
					if dgst != "" {
						modTime := md.getHTTPModTime()
						resp.Body.Close()
						return hs.formatCacheKey(getFileName(hs.src.URL, hs.src.Filename, resp), dgst, modTime).String(), dgst.String(), nil, true, nil
					}
				}
			}
			resp.Body.Close()
		}
		req.Method = "GET"
		// Unset explicit Accept-Encoding for GET, otherwise the go http library will not
		// transparently decompress the response body when it is gzipped. It will still add
		// this header implicitly when the request is made though.
		req.Header.Del("Accept-Encoding")
	}

	resp, err := client.Do(req)
	if err != nil {
		return "", "", nil, false, err
	}
	if resp.StatusCode < 200 || resp.StatusCode >= 400 {
		return "", "", nil, false, errors.Errorf("invalid response status %d", resp.StatusCode)
	}
	if resp.StatusCode == http.StatusNotModified {
<<<<<<< HEAD
		respETag := etagValue(resp.Header.Get("ETag"))
=======
		respETag := resp.Header.Get("ETag")
>>>>>>> 396bfe20
		if respETag == "" && onlyETag != "" {
			respETag = onlyETag

			// Set the missing ETag header on the response so that it's available
			// to .save()
			resp.Header.Set("ETag", onlyETag)
		}
<<<<<<< HEAD
		md, ok := m[respETag]
=======
		si, ok := m[respETag]
>>>>>>> 396bfe20
		if !ok {
			return "", "", nil, false, errors.Errorf("invalid not-modified ETag: %v", respETag)
		}
		hs.refID = md.ID()
		dgst := md.getHTTPChecksum()
		if dgst == "" {
			return "", "", nil, false, errors.Errorf("invalid metadata change")
		}
		modTime := md.getHTTPModTime()
		resp.Body.Close()
		return hs.formatCacheKey(getFileName(hs.src.URL, hs.src.Filename, resp), dgst, modTime).String(), dgst.String(), nil, true, nil
	}

	ref, dgst, err := hs.save(ctx, resp, g)
	if err != nil {
		return "", "", nil, false, err
	}
	ref.Release(context.TODO())

	hs.cacheKey = dgst

	return hs.formatCacheKey(getFileName(hs.src.URL, hs.src.Filename, resp), dgst, resp.Header.Get("Last-Modified")).String(), dgst.String(), nil, true, nil
}

func (hs *httpSourceHandler) save(ctx context.Context, resp *http.Response, s session.Group) (ref cache.ImmutableRef, dgst digest.Digest, retErr error) {
	newRef, err := hs.cache.New(ctx, nil, s, cache.CachePolicyRetain, cache.WithDescription(fmt.Sprintf("http url %s", hs.src.URL)))
	if err != nil {
		return nil, "", err
	}

	releaseRef := func() {
		newRef.Release(context.TODO())
	}

	defer func() {
		if retErr != nil && newRef != nil {
			releaseRef()
		}
	}()

	mount, err := newRef.Mount(ctx, false, s)
	if err != nil {
		return nil, "", err
	}

	lm := snapshot.LocalMounter(mount)
	dir, err := lm.Mount()
	if err != nil {
		return nil, "", err
	}

	defer func() {
		if retErr != nil && lm != nil {
			lm.Unmount()
		}
	}()
	perm := 0600
	if hs.src.Perm != 0 {
		perm = hs.src.Perm
	}
	fp := filepath.Join(dir, getFileName(hs.src.URL, hs.src.Filename, resp))

	f, err := os.OpenFile(fp, os.O_WRONLY|os.O_CREATE|os.O_TRUNC, os.FileMode(perm))
	if err != nil {
		return nil, "", err
	}
	defer func() {
		if f != nil {
			f.Close()
		}
	}()

	h := sha256.New()

	if _, err := io.Copy(io.MultiWriter(f, h), resp.Body); err != nil {
		return nil, "", err
	}

	if err := f.Close(); err != nil {
		return nil, "", err
	}
	f = nil

	uid := hs.src.UID
	gid := hs.src.GID
	if idmap := mount.IdentityMapping(); idmap != nil {
		identity, err := idmap.ToHost(idtools.Identity{
			UID: int(uid),
			GID: int(gid),
		})
		if err != nil {
			return nil, "", err
		}
		uid = identity.UID
		gid = identity.GID
	}

	if gid != 0 || uid != 0 {
		if err := os.Chown(fp, uid, gid); err != nil {
			return nil, "", err
		}
	}

	mTime := time.Unix(0, 0)
	lastMod := resp.Header.Get("Last-Modified")
	if lastMod != "" {
		if parsedMTime, err := http.ParseTime(lastMod); err == nil {
			mTime = parsedMTime
		}
	}

	if err := os.Chtimes(fp, mTime, mTime); err != nil {
		return nil, "", err
	}

	lm.Unmount()
	lm = nil

	ref, err = newRef.Commit(ctx)
	if err != nil {
		return nil, "", err
	}
	newRef = nil
	md := cacheRefMetadata{ref}

	hs.refID = ref.ID()
	dgst = digest.NewDigest(digest.SHA256, h)

	if respETag := resp.Header.Get("ETag"); respETag != "" {
		respETag = etagValue(respETag)
		if err := md.setETag(respETag); err != nil {
			return nil, "", err
		}
		uh, err := hs.urlHash()
		if err != nil {
			return nil, "", err
		}
		if err := md.setHTTPChecksum(uh, dgst); err != nil {
			return nil, "", err
		}
	}

	if modTime := resp.Header.Get("Last-Modified"); modTime != "" {
		if err := md.setHTTPModTime(modTime); err != nil {
			return nil, "", err
		}
	}

	return ref, dgst, nil
}

func (hs *httpSourceHandler) Snapshot(ctx context.Context, g session.Group) (cache.ImmutableRef, error) {
	if hs.refID != "" {
		ref, err := hs.cache.Get(ctx, hs.refID, nil)
		if err == nil {
			return ref, nil
		}
	}

	req, err := http.NewRequest("GET", hs.src.URL, nil)
	if err != nil {
		return nil, err
	}
	req = req.WithContext(ctx)

	client := hs.client(g)

	resp, err := client.Do(req)
	if err != nil {
		return nil, err
	}
	defer func() {
		_ = resp.Body.Close()
	}()

	ref, dgst, err := hs.save(ctx, resp, g)
	if err != nil {
		return nil, err
	}
	if dgst != hs.cacheKey {
		ref.Release(context.TODO())
		return nil, errors.Errorf("digest mismatch %s: %s", dgst, hs.cacheKey)
	}

	return ref, nil
}

func getFileName(urlStr, manualFilename string, resp *http.Response) string {
	if manualFilename != "" {
		return manualFilename
	}
	if resp != nil {
		if contentDisposition := resp.Header.Get("Content-Disposition"); contentDisposition != "" {
			if _, params, err := mime.ParseMediaType(contentDisposition); err == nil {
				if params["filename"] != "" && !strings.HasSuffix(params["filename"], "/") {
					if filename := filepath.Base(filepath.FromSlash(params["filename"])); filename != "" {
						return filename
					}
				}
			}
		}
	}
	u, err := url.Parse(urlStr)
	if err == nil {
		if base := path.Base(u.Path); base != "." && base != "/" {
			return base
		}
	}
	return "download"
}

func searchHTTPURLDigest(ctx context.Context, store cache.MetadataStore, dgst digest.Digest) ([]cacheRefMetadata, error) {
	var results []cacheRefMetadata
	mds, err := store.Search(ctx, string(dgst))
	if err != nil {
		return nil, err
	}
	for _, md := range mds {
		results = append(results, cacheRefMetadata{md})
	}
	return results, nil
}

type cacheRefMetadata struct {
	cache.RefMetadata
}

const keyHTTPChecksum = "http.checksum"
const keyETag = "etag"
const keyModTime = "http.modtime"

func (md cacheRefMetadata) getHTTPChecksum() digest.Digest {
	return digest.Digest(md.GetString(keyHTTPChecksum))
}

func (md cacheRefMetadata) setHTTPChecksum(urlDgst digest.Digest, d digest.Digest) error {
	return md.SetString(keyHTTPChecksum, d.String(), urlDgst.String())
}

func (md cacheRefMetadata) getETag() string {
	return md.GetString(keyETag)
}

func (md cacheRefMetadata) setETag(s string) error {
	return md.SetString(keyETag, s, "")
}

func (md cacheRefMetadata) getHTTPModTime() string {
	return md.GetString(keyModTime)
}

func (md cacheRefMetadata) setHTTPModTime(s string) error {
	return md.SetString(keyModTime, s, "")
}

func etagValue(v string) string {
	// remove weak for direct comparison
	return strings.TrimPrefix(v, "W/")
}<|MERGE_RESOLUTION|>--- conflicted
+++ resolved
@@ -141,20 +141,10 @@
 		return "", "", nil, false, err
 	}
 	req = req.WithContext(ctx)
-	m := map[string]cacheRefMetadata{}
-
-	// If we request a single ETag in 'If-None-Match', some servers omit the
-	// unambiguous ETag in their response.
-	// See: https://github.com/moby/buildkit/issues/905
-	var onlyETag string
-
-<<<<<<< HEAD
+	m := map[string]*metadata.StorageItem{}
+
 	if len(mds) > 0 {
 		for _, md := range mds {
-=======
-	if len(sis) > 0 {
-		for _, si := range sis {
->>>>>>> 396bfe20
 			// if metaDigest := getMetaDigest(si); metaDigest == hs.formatCacheKey("") {
 			if etag := md.getETag(); etag != "" {
 				if dgst := md.getHTTPChecksum(); dgst != "" {
@@ -189,22 +179,8 @@
 		resp, err := client.Do(req)
 		if err == nil {
 			if resp.StatusCode == http.StatusOK || resp.StatusCode == http.StatusNotModified {
-<<<<<<< HEAD
-				respETag := etagValue(resp.Header.Get("ETag"))
-=======
 				respETag := resp.Header.Get("ETag")
->>>>>>> 396bfe20
-
-				// If a 304 is returned without an ETag and we had only sent one ETag,
-				// the response refers to the ETag we asked about.
-				if respETag == "" && onlyETag != "" && resp.StatusCode == http.StatusNotModified {
-					respETag = onlyETag
-				}
-<<<<<<< HEAD
-				md, ok := m[respETag]
-=======
 				si, ok := m[respETag]
->>>>>>> 396bfe20
 				if ok {
 					hs.refID = md.ID()
 					dgst := md.getHTTPChecksum()
@@ -232,23 +208,8 @@
 		return "", "", nil, false, errors.Errorf("invalid response status %d", resp.StatusCode)
 	}
 	if resp.StatusCode == http.StatusNotModified {
-<<<<<<< HEAD
-		respETag := etagValue(resp.Header.Get("ETag"))
-=======
 		respETag := resp.Header.Get("ETag")
->>>>>>> 396bfe20
-		if respETag == "" && onlyETag != "" {
-			respETag = onlyETag
-
-			// Set the missing ETag header on the response so that it's available
-			// to .save()
-			resp.Header.Set("ETag", onlyETag)
-		}
-<<<<<<< HEAD
-		md, ok := m[respETag]
-=======
 		si, ok := m[respETag]
->>>>>>> 396bfe20
 		if !ok {
 			return "", "", nil, false, errors.Errorf("invalid not-modified ETag: %v", respETag)
 		}
