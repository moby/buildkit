name: validate

concurrency:
  group: ${{ github.workflow }}-${{ github.ref }}
  cancel-in-progress: true

on:
  workflow_dispatch:
  push:
    branches:
      - 'master'
      - 'v[0-9]+.[0-9]+'
    tags:
      - 'v*'
      - 'dockerfile/*'
  pull_request:

env:
<<<<<<< HEAD
  SETUP_BUILDX_VERSION: "latest"
  SETUP_BUILDKIT_IMAGE: "moby/buildkit:latest"
=======
  REPO_SLUG_ORIGIN: "moby/buildkit:latest"
  BUILDX_VERSION: "v0.9.1"  # leave empty to use the one available on GitHub virtual environment
>>>>>>> d52b2d58

jobs:
  prepare:
    runs-on: ubuntu-22.04
    outputs:
      targets: ${{ steps.targets.outputs.matrix }}
    steps:
      -
        name: Checkout
        uses: actions/checkout@v3
      -
        name: Matrix
        id: targets
        run: |
          echo "matrix=$(docker buildx bake validate --print | jq -cr '.group.validate.targets')" >> $GITHUB_OUTPUT

  validate:
<<<<<<< HEAD
    runs-on: ubuntu-22.04
    needs:
      - prepare
=======
    runs-on: ubuntu-20.04
>>>>>>> d52b2d58
    strategy:
      fail-fast: false
      matrix:
        target: ${{ fromJson(needs.prepare.outputs.targets) }}
    steps:
      -
        name: Checkout
        uses: actions/checkout@v3
      -
        name: Set up Docker Buildx
        uses: docker/setup-buildx-action@v2
        with:
<<<<<<< HEAD
          version: ${{ env.SETUP_BUILDX_VERSION }}
          driver-opts: image=${{ env.SETUP_BUILDKIT_IMAGE }}
          buildkitd-flags: --debug
      -
        name: Validate
        uses: docker/bake-action@v2
        with:
          targets: ${{ matrix.target }}
=======
          version: ${{ env.BUILDX_VERSION }}
          driver-opts: image=${{ env.REPO_SLUG_ORIGIN }}
      -
        name: Run
        run: |
          ${{ matrix.script }}
>>>>>>> d52b2d58
<|MERGE_RESOLUTION|>--- conflicted
+++ resolved
@@ -16,13 +16,7 @@
   pull_request:
 
 env:
-<<<<<<< HEAD
-  SETUP_BUILDX_VERSION: "latest"
-  SETUP_BUILDKIT_IMAGE: "moby/buildkit:latest"
-=======
   REPO_SLUG_ORIGIN: "moby/buildkit:latest"
-  BUILDX_VERSION: "v0.9.1"  # leave empty to use the one available on GitHub virtual environment
->>>>>>> d52b2d58
 
 jobs:
   prepare:
@@ -40,13 +34,7 @@
           echo "matrix=$(docker buildx bake validate --print | jq -cr '.group.validate.targets')" >> $GITHUB_OUTPUT
 
   validate:
-<<<<<<< HEAD
-    runs-on: ubuntu-22.04
-    needs:
-      - prepare
-=======
-    runs-on: ubuntu-20.04
->>>>>>> d52b2d58
+    runs-on: ubuntu-latest
     strategy:
       fail-fast: false
       matrix:
@@ -59,20 +47,12 @@
         name: Set up Docker Buildx
         uses: docker/setup-buildx-action@v2
         with:
-<<<<<<< HEAD
-          version: ${{ env.SETUP_BUILDX_VERSION }}
-          driver-opts: image=${{ env.SETUP_BUILDKIT_IMAGE }}
-          buildkitd-flags: --debug
-      -
-        name: Validate
-        uses: docker/bake-action@v2
-        with:
-          targets: ${{ matrix.target }}
-=======
-          version: ${{ env.BUILDX_VERSION }}
           driver-opts: image=${{ env.REPO_SLUG_ORIGIN }}
       -
         name: Run
         run: |
           ${{ matrix.script }}
->>>>>>> d52b2d58
+      -
+        name: Dump context
+        if: always()
+        uses: crazy-max/ghaction-dump-context@v1