--- conflicted
+++ resolved
@@ -36,11 +36,7 @@
 
 jobs:
   create:
-<<<<<<< HEAD
-    runs-on: ubuntu-22.04
-=======
-    runs-on: ubuntu-20.04
->>>>>>> d52b2d58
+    runs-on: ubuntu-latest
     strategy:
       fail-fast: false
       matrix:
@@ -50,14 +46,7 @@
     steps:
       -
         name: Set up Docker Buildx
-        uses: docker/setup-buildx-action@v2
-        with:
-<<<<<<< HEAD
-          version: ${{ env.SETUP_BUILDX_VERSION }}
-          buildkitd-flags: --debug
-=======
-          version: ${{ env.BUILDX_VERSION }}
->>>>>>> d52b2d58
+        uses: docker/setup-buildx-action@v1
       -
         name: Login to DockerHub
         if: github.event.inputs.dry-run != 'true'
