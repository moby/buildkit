# syntax=docker/dockerfile-upstream:master

<<<<<<< HEAD
ARG RUNC_VERSION=v1.1.7
ARG CONTAINERD_VERSION=v1.7.2
# containerd v1.6 for integration tests
ARG CONTAINERD_ALT_VERSION_16=v1.6.21
ARG REGISTRY_VERSION=2.8.0
ARG ROOTLESSKIT_VERSION=v1.0.1
ARG CNI_VERSION=v1.2.0
ARG STARGZ_SNAPSHOTTER_VERSION=v0.14.3
ARG NERDCTL_VERSION=v1.4.0
ARG DNSNAME_VERSION=v1.3.1
ARG NYDUS_VERSION=v2.1.6
ARG MINIO_VERSION=RELEASE.2022-05-03T20-36-08Z
ARG MINIO_MC_VERSION=RELEASE.2022-05-04T06-07-55Z
ARG AZURITE_VERSION=3.18.0
ARG GOTESTSUM_VERSION=v1.9.0

ARG GO_VERSION=1.20
ARG ALPINE_VERSION=3.18

# minio for s3 integration tests
FROM minio/minio:${MINIO_VERSION} AS minio
FROM minio/mc:${MINIO_MC_VERSION} AS minio-mc

# alpine base for buildkit image
# TODO: remove this when alpine image supports riscv64
FROM alpine:${ALPINE_VERSION} AS alpine-amd64
FROM alpine:${ALPINE_VERSION} AS alpine-arm
FROM alpine:${ALPINE_VERSION} AS alpine-arm64
FROM alpine:${ALPINE_VERSION} AS alpine-s390x
FROM alpine:${ALPINE_VERSION} AS alpine-ppc64le
FROM alpine:edge@sha256:2d01a16bab53a8405876cec4c27235d47455a7b72b75334c614f2fb0968b3f90 AS alpine-riscv64
FROM alpine-$TARGETARCH AS alpinebase
=======
ARG RUNC_VERSION=v1.0.2
ARG CONTAINERD_VERSION=v1.6.2
# containerd v1.5 for integration tests
ARG CONTAINERD_ALT_VERSION_15=v1.5.11
# containerd v1.4 for integration tests
ARG CONTAINERD_ALT_VERSION_14=v1.4.13
# available targets: buildkitd, buildkitd.oci_only, buildkitd.containerd_only
ARG BUILDKIT_TARGET=buildkitd
ARG REGISTRY_VERSION=2.8.0
ARG ROOTLESSKIT_VERSION=v0.14.6
ARG CNI_VERSION=v1.1.0
ARG STARGZ_SNAPSHOTTER_VERSION=v0.11.3
>>>>>>> d52b2d58

# xx is a helper for cross-compilation
FROM --platform=$BUILDPLATFORM tonistiigi/xx:1.2.1 AS xx

# go base image
FROM --platform=$BUILDPLATFORM golang:${GO_VERSION}-alpine${ALPINE_VERSION} AS golatest

# git stage is used for checking out remote repository sources
FROM --platform=$BUILDPLATFORM alpine:${ALPINE_VERSION} AS git
RUN apk add --no-cache git

<<<<<<< HEAD
=======
# xx is a helper for cross-compilation
FROM --platform=$BUILDPLATFORM tonistiigi/xx:1.2.1 AS xx

FROM --platform=$BUILDPLATFORM golang:1.18-alpine${ALPINE_VERSION} AS golatest

>>>>>>> d52b2d58
# gobuild is base stage for compiling go/cgo
FROM golatest AS gobuild-base
RUN apk add --no-cache file bash clang lld musl-dev pkgconfig git make
COPY --link --from=xx / /

# runc source
FROM git AS runc-src
ARG RUNC_VERSION
WORKDIR /usr/src
RUN git clone https://github.com/opencontainers/runc.git runc \
  && cd runc && git checkout -q "$RUNC_VERSION"

# build runc binary
FROM gobuild-base AS runc
WORKDIR $GOPATH/src/github.com/opencontainers/runc
ARG TARGETPLATFORM
# gcc is only installed for libgcc
# lld has issues building static binaries for ppc so prefer ld for it
RUN set -e; xx-apk add musl-dev gcc libseccomp-dev libseccomp-static; \
  [ "$(xx-info arch)" != "ppc64le" ] || XX_CC_PREFER_LINKER=ld xx-clang --setup-target-triple
RUN --mount=from=runc-src,src=/usr/src/runc,target=. --mount=target=/root/.cache,type=cache \
  CGO_ENABLED=1 xx-go build -mod=vendor -ldflags '-extldflags -static' -tags 'apparmor seccomp netgo cgo static_build osusergo' -o /usr/bin/runc ./ && \
  xx-verify --static /usr/bin/runc

FROM gobuild-base AS buildkit-base
WORKDIR /src
ENV GOFLAGS=-mod=vendor

# scan the version/revision info
FROM buildkit-base AS buildkit-version
# TODO: PKG should be inferred from go modules
RUN --mount=target=. \
  PKG=github.com/moby/buildkit VERSION=$(git describe --match 'v[0-9]*' --dirty='.m' --always --tags) REVISION=$(git rev-parse HEAD)$(if ! git diff --no-ext-diff --quiet --exit-code; then echo .m; fi); \
  echo "-X ${PKG}/version.Version=${VERSION} -X ${PKG}/version.Revision=${REVISION} -X ${PKG}/version.Package=${PKG}" | tee /tmp/.ldflags; \
  echo -n "${VERSION}" | tee /tmp/.version;

# build buildctl binary
FROM buildkit-base AS buildctl
ENV CGO_ENABLED=0
ARG TARGETPLATFORM
RUN --mount=target=. --mount=target=/root/.cache,type=cache \
  --mount=target=/go/pkg/mod,type=cache \
  --mount=source=/tmp/.ldflags,target=/tmp/.ldflags,from=buildkit-version \
  xx-go build -ldflags "$(cat /tmp/.ldflags)" -o /usr/bin/buildctl ./cmd/buildctl && \
  xx-verify --static /usr/bin/buildctl

# build buildkitd binary
FROM buildkit-base AS buildkitd
# BUILDKITD_TAGS defines additional Go build tags for compiling buildkitd
ARG BUILDKITD_TAGS
ARG TARGETPLATFORM
ARG GOBUILDFLAGS
ARG VERIFYFLAGS="--static"
ARG CGO_ENABLED=0
RUN --mount=target=. --mount=target=/root/.cache,type=cache \
  --mount=target=/go/pkg/mod,type=cache \
  --mount=source=/tmp/.ldflags,target=/tmp/.ldflags,from=buildkit-version \
  xx-go build ${GOBUILDFLAGS} -ldflags "$(cat /tmp/.ldflags) -extldflags '-static'" -tags "osusergo netgo static_build seccomp ${BUILDKITD_TAGS}" -o /usr/bin/buildkitd ./cmd/buildkitd && \
  xx-verify ${VERIFYFLAGS} /usr/bin/buildkitd

FROM scratch AS binaries-linux
COPY --link --from=runc /usr/bin/runc /buildkit-runc
# built from https://github.com/tonistiigi/binfmt/releases/tag/buildkit%2Fv7.1.0-30
COPY --link --from=tonistiigi/binfmt:buildkit-v7.1.0-30@sha256:45dd57b4ba2f24e2354f71f1e4e51f073cb7a28fd848ce6f5f2a7701142a6bf0 / /
COPY --link --from=buildctl /usr/bin/buildctl /
COPY --link --from=buildkitd /usr/bin/buildkitd /

FROM scratch AS binaries-darwin
COPY --link --from=buildctl /usr/bin/buildctl /

FROM scratch AS binaries-windows
COPY --link --from=buildctl /usr/bin/buildctl /buildctl.exe

FROM binaries-$TARGETOS AS binaries
# enable scanning for this stage
ARG BUILDKIT_SBOM_SCAN_STAGE=true

FROM --platform=$BUILDPLATFORM alpine:${ALPINE_VERSION} AS releaser
RUN apk add --no-cache tar gzip
WORKDIR /work
ARG TARGETPLATFORM
RUN --mount=from=binaries \
  --mount=source=/tmp/.version,target=/tmp/.version,from=buildkit-version \
  mkdir -p /out && tar czvf "/out/buildkit-$(cat /tmp/.version).$(echo $TARGETPLATFORM | sed 's/\//-/g').tar.gz" --mtime='2015-10-21 00:00Z' --sort=name --transform 's/^./bin/' .

FROM scratch AS release
COPY --link --from=releaser /out/ /

FROM alpinebase AS buildkit-export
RUN apk add --no-cache fuse3 git openssh pigz xz \
  && ln -s fusermount3 /usr/bin/fusermount
COPY --link examples/buildctl-daemonless/buildctl-daemonless.sh /usr/bin/
VOLUME /var/lib/buildkit

FROM git AS containerd-src
ARG CONTAINERD_VERSION
ARG CONTAINERD_ALT_VERSION
WORKDIR /usr/src
RUN git clone https://github.com/containerd/containerd.git containerd

FROM gobuild-base AS containerd-base
WORKDIR /go/src/github.com/containerd/containerd
ARG TARGETPLATFORM
ENV CGO_ENABLED=1 BUILDTAGS=no_btrfs GO111MODULE=off
RUN xx-apk add musl-dev gcc && xx-go --wrap

FROM containerd-base AS containerd
ARG CONTAINERD_VERSION
RUN --mount=from=containerd-src,src=/usr/src/containerd,readwrite --mount=target=/root/.cache,type=cache \
  git fetch origin \
  && git checkout -q "$CONTAINERD_VERSION" \
  && make bin/containerd \
  && make bin/containerd-shim-runc-v2 \
  && make bin/ctr \
  && mv bin /out

# containerd v1.6 for integration tests
FROM containerd-base as containerd-alt-16
ARG CONTAINERD_ALT_VERSION_16
RUN --mount=from=containerd-src,src=/usr/src/containerd,readwrite --mount=target=/root/.cache,type=cache \
  git fetch origin \
  && git checkout -q "$CONTAINERD_ALT_VERSION_16" \
  && make bin/containerd \
  && make bin/containerd-shim-runc-v2 \
  && mv bin /out

ARG REGISTRY_VERSION
FROM registry:$REGISTRY_VERSION AS registry

FROM gobuild-base AS rootlesskit
ARG ROOTLESSKIT_VERSION
RUN git clone https://github.com/rootless-containers/rootlesskit.git /go/src/github.com/rootless-containers/rootlesskit
WORKDIR /go/src/github.com/rootless-containers/rootlesskit
ARG TARGETPLATFORM
RUN  --mount=target=/root/.cache,type=cache \
  git checkout -q "$ROOTLESSKIT_VERSION"  && \
  CGO_ENABLED=0 xx-go build -o /rootlesskit ./cmd/rootlesskit && \
  xx-verify --static /rootlesskit

FROM gobuild-base AS stargz-snapshotter
ARG STARGZ_SNAPSHOTTER_VERSION
RUN git clone https://github.com/containerd/stargz-snapshotter.git /go/src/github.com/containerd/stargz-snapshotter
WORKDIR /go/src/github.com/containerd/stargz-snapshotter
ARG TARGETPLATFORM
RUN --mount=target=/root/.cache,type=cache \
  git checkout -q "$STARGZ_SNAPSHOTTER_VERSION" && \
  xx-go --wrap && \
  mkdir /out && CGO_ENABLED=0 PREFIX=/out/ make && \
  xx-verify --static /out/containerd-stargz-grpc && \
  xx-verify --static /out/ctr-remote

FROM gobuild-base AS nydus
ARG NYDUS_VERSION
ARG TARGETOS
ARG TARGETARCH
SHELL ["/bin/bash", "-c"]
RUN wget https://github.com/dragonflyoss/image-service/releases/download/$NYDUS_VERSION/nydus-static-$NYDUS_VERSION-$TARGETOS-$TARGETARCH.tgz
RUN mkdir -p /out/nydus-static && tar xzvf nydus-static-$NYDUS_VERSION-$TARGETOS-$TARGETARCH.tgz -C /out

FROM gobuild-base AS gotestsum
ARG GOTESTSUM_VERSION
RUN --mount=target=/root/.cache,type=cache \
  GOBIN=/out/ go install "gotest.tools/gotestsum@${GOTESTSUM_VERSION}" && \
  /out/gotestsum --version

FROM buildkit-export AS buildkit-linux
COPY --link --from=binaries / /usr/bin/
ENV BUILDKIT_SETUP_CGROUPV2_ROOT=1
ENTRYPOINT ["buildkitd"]

FROM binaries AS buildkit-darwin

FROM binaries AS buildkit-windows
# this is not in binaries-windows because it is not intended for release yet, just CI
COPY --link --from=buildkitd /usr/bin/buildkitd /buildkitd.exe

# dnsname source
FROM git AS dnsname-src
ARG DNSNAME_VERSION
WORKDIR /usr/src
RUN git clone https://github.com/containers/dnsname.git dnsname \
  && cd dnsname && git checkout -q "$DNSNAME_VERSION"

# build dnsname CNI plugin for testing
FROM gobuild-base AS dnsname
WORKDIR /go/src/github.com/containers/dnsname
ARG TARGETPLATFORM
RUN --mount=from=dnsname-src,src=/usr/src/dnsname,target=.,rw \
    --mount=target=/root/.cache,type=cache \
    CGO_ENABLED=0 xx-go build -o /usr/bin/dnsname ./plugins/meta/dnsname && \
    xx-verify --static /usr/bin/dnsname

FROM --platform=$BUILDPLATFORM alpine:${ALPINE_VERSION} AS cni-plugins
RUN apk add --no-cache curl
ARG CNI_VERSION
ARG TARGETOS
ARG TARGETARCH
WORKDIR /opt/cni/bin
RUN curl -Ls https://github.com/containernetworking/plugins/releases/download/$CNI_VERSION/cni-plugins-$TARGETOS-$TARGETARCH-$CNI_VERSION.tgz | tar xzv
COPY --link --from=dnsname /usr/bin/dnsname /opt/cni/bin/

FROM buildkit-base AS integration-tests-base
ENV BUILDKIT_INTEGRATION_ROOTLESS_IDPAIR="1000:1000"
<<<<<<< HEAD
RUN apk add --no-cache shadow shadow-uidmap sudo vim iptables ip6tables dnsmasq fuse curl git-daemon openssh-client \
=======
RUN apk add --no-cache shadow shadow-uidmap sudo vim iptables fuse git-daemon \
>>>>>>> d52b2d58
  && useradd --create-home --home-dir /home/user --uid 1000 -s /bin/sh user \
  && echo "XDG_RUNTIME_DIR=/run/user/1000; export XDG_RUNTIME_DIR" >> /home/user/.profile \
  && mkdir -m 0700 -p /run/user/1000 \
  && chown -R user /run/user/1000 /home/user \
  && ln -s /sbin/iptables-legacy /usr/bin/iptables \
  && xx-go --wrap
ARG NERDCTL_VERSION
RUN curl -Ls https://raw.githubusercontent.com/containerd/nerdctl/$NERDCTL_VERSION/extras/rootless/containerd-rootless.sh > /usr/bin/containerd-rootless.sh \
  && chmod 0755 /usr/bin/containerd-rootless.sh
ARG AZURITE_VERSION
RUN apk add --no-cache nodejs npm \
  && npm install -g azurite@${AZURITE_VERSION}
# The entrypoint script is needed for enabling nested cgroup v2 (https://github.com/moby/buildkit/issues/3265#issuecomment-1309631736)
RUN curl -Ls https://raw.githubusercontent.com/moby/moby/v20.10.21/hack/dind > /docker-entrypoint.sh \
  && chmod 0755 /docker-entrypoint.sh
ENTRYPOINT ["/docker-entrypoint.sh"]
# musl is needed to directly use the registry binary that is built on alpine
ENV BUILDKIT_INTEGRATION_CONTAINERD_EXTRA="containerd-1.6=/opt/containerd-alt-16/bin"
ENV BUILDKIT_INTEGRATION_SNAPSHOTTER=stargz
ENV BUILDKIT_SETUP_CGROUPV2_ROOT=1
ENV CGO_ENABLED=0
ENV GOTESTSUM_FORMAT=standard-verbose
COPY --link --from=gotestsum /out/gotestsum /usr/bin/
COPY --link --from=minio /opt/bin/minio /usr/bin/
COPY --link --from=minio-mc /usr/bin/mc /usr/bin/
COPY --link --from=nydus /out/nydus-static/* /usr/bin/
COPY --link --from=stargz-snapshotter /out/* /usr/bin/
COPY --link --from=rootlesskit /rootlesskit /usr/bin/
COPY --link --from=containerd-alt-16 /out/containerd* /opt/containerd-alt-16/bin/
COPY --link --from=registry /bin/registry /usr/bin/
COPY --link --from=runc /usr/bin/runc /usr/bin/
COPY --link --from=containerd /out/containerd* /usr/bin/
COPY --link --from=cni-plugins /opt/cni/bin/bridge /opt/cni/bin/host-local /opt/cni/bin/loopback /opt/cni/bin/firewall /opt/cni/bin/dnsname /opt/cni/bin/
COPY --link hack/fixtures/cni.json /etc/buildkit/cni.json
COPY --link hack/fixtures/dns-cni.conflist /etc/buildkit/dns-cni.conflist
COPY --link --from=binaries / /usr/bin/

# integration-tests prepares an image suitable for running all tests
FROM integration-tests-base AS integration-tests
COPY . .
ENV BUILDKIT_RUN_NETWORK_INTEGRATION_TESTS=1 BUILDKIT_CNI_INIT_LOCK_PATH=/run/buildkit_cni_bridge.lock

FROM integration-tests AS dev-env
VOLUME /var/lib/buildkit

# Rootless mode.
FROM alpinebase AS rootless
RUN apk add --no-cache fuse3 fuse-overlayfs git openssh pigz shadow-uidmap xz
RUN adduser -D -u 1000 user \
  && mkdir -p /run/user/1000 /home/user/.local/tmp /home/user/.local/share/buildkit \
  && chown -R user /run/user/1000 /home/user \
  && echo user:100000:65536 | tee /etc/subuid | tee /etc/subgid
COPY --link --from=rootlesskit /rootlesskit /usr/bin/
COPY --link --from=binaries / /usr/bin/
COPY --link examples/buildctl-daemonless/buildctl-daemonless.sh /usr/bin/
# Kubernetes runAsNonRoot requires USER to be numeric
USER 1000:1000
ENV HOME /home/user
ENV USER user
ENV XDG_RUNTIME_DIR=/run/user/1000
ENV TMPDIR=/home/user/.local/tmp
ENV BUILDKIT_HOST=unix:///run/user/1000/buildkit/buildkitd.sock
VOLUME /home/user/.local/share/buildkit
ENTRYPOINT ["rootlesskit", "buildkitd"]

# buildkit builds the buildkit container image
FROM buildkit-$TARGETOS AS buildkit<|MERGE_RESOLUTION|>--- conflicted
+++ resolved
@@ -1,43 +1,9 @@
 # syntax=docker/dockerfile-upstream:master
 
-<<<<<<< HEAD
-ARG RUNC_VERSION=v1.1.7
-ARG CONTAINERD_VERSION=v1.7.2
-# containerd v1.6 for integration tests
-ARG CONTAINERD_ALT_VERSION_16=v1.6.21
-ARG REGISTRY_VERSION=2.8.0
-ARG ROOTLESSKIT_VERSION=v1.0.1
-ARG CNI_VERSION=v1.2.0
-ARG STARGZ_SNAPSHOTTER_VERSION=v0.14.3
-ARG NERDCTL_VERSION=v1.4.0
-ARG DNSNAME_VERSION=v1.3.1
-ARG NYDUS_VERSION=v2.1.6
-ARG MINIO_VERSION=RELEASE.2022-05-03T20-36-08Z
-ARG MINIO_MC_VERSION=RELEASE.2022-05-04T06-07-55Z
-ARG AZURITE_VERSION=3.18.0
-ARG GOTESTSUM_VERSION=v1.9.0
-
-ARG GO_VERSION=1.20
-ARG ALPINE_VERSION=3.18
-
-# minio for s3 integration tests
-FROM minio/minio:${MINIO_VERSION} AS minio
-FROM minio/mc:${MINIO_MC_VERSION} AS minio-mc
-
-# alpine base for buildkit image
-# TODO: remove this when alpine image supports riscv64
-FROM alpine:${ALPINE_VERSION} AS alpine-amd64
-FROM alpine:${ALPINE_VERSION} AS alpine-arm
-FROM alpine:${ALPINE_VERSION} AS alpine-arm64
-FROM alpine:${ALPINE_VERSION} AS alpine-s390x
-FROM alpine:${ALPINE_VERSION} AS alpine-ppc64le
-FROM alpine:edge@sha256:2d01a16bab53a8405876cec4c27235d47455a7b72b75334c614f2fb0968b3f90 AS alpine-riscv64
-FROM alpine-$TARGETARCH AS alpinebase
-=======
 ARG RUNC_VERSION=v1.0.2
-ARG CONTAINERD_VERSION=v1.6.2
+ARG CONTAINERD_VERSION=v1.6.1
 # containerd v1.5 for integration tests
-ARG CONTAINERD_ALT_VERSION_15=v1.5.11
+ARG CONTAINERD_ALT_VERSION_15=v1.5.10
 # containerd v1.4 for integration tests
 ARG CONTAINERD_ALT_VERSION_14=v1.4.13
 # available targets: buildkitd, buildkitd.oci_only, buildkitd.containerd_only
@@ -45,11 +11,7 @@
 ARG REGISTRY_VERSION=2.8.0
 ARG ROOTLESSKIT_VERSION=v0.14.6
 ARG CNI_VERSION=v1.1.0
-ARG STARGZ_SNAPSHOTTER_VERSION=v0.11.3
->>>>>>> d52b2d58
-
-# xx is a helper for cross-compilation
-FROM --platform=$BUILDPLATFORM tonistiigi/xx:1.2.1 AS xx
+ARG STARGZ_SNAPSHOTTER_VERSION=v0.11.2
 
 # go base image
 FROM --platform=$BUILDPLATFORM golang:${GO_VERSION}-alpine${ALPINE_VERSION} AS golatest
@@ -58,14 +20,11 @@
 FROM --platform=$BUILDPLATFORM alpine:${ALPINE_VERSION} AS git
 RUN apk add --no-cache git
 
-<<<<<<< HEAD
-=======
 # xx is a helper for cross-compilation
-FROM --platform=$BUILDPLATFORM tonistiigi/xx:1.2.1 AS xx
-
-FROM --platform=$BUILDPLATFORM golang:1.18-alpine${ALPINE_VERSION} AS golatest
-
->>>>>>> d52b2d58
+FROM --platform=$BUILDPLATFORM tonistiigi/xx@sha256:1e96844fadaa2f9aea021b2b05299bc02fe4c39a92d8e735b93e8e2b15610128 AS xx
+
+FROM --platform=$BUILDPLATFORM golang:1.17-alpine AS golatest
+
 # gobuild is base stage for compiling go/cgo
 FROM golatest AS gobuild-base
 RUN apk add --no-cache file bash clang lld musl-dev pkgconfig git make
@@ -269,11 +228,7 @@
 
 FROM buildkit-base AS integration-tests-base
 ENV BUILDKIT_INTEGRATION_ROOTLESS_IDPAIR="1000:1000"
-<<<<<<< HEAD
-RUN apk add --no-cache shadow shadow-uidmap sudo vim iptables ip6tables dnsmasq fuse curl git-daemon openssh-client \
-=======
-RUN apk add --no-cache shadow shadow-uidmap sudo vim iptables fuse git-daemon \
->>>>>>> d52b2d58
+RUN apk add --no-cache shadow shadow-uidmap sudo vim iptables fuse \
   && useradd --create-home --home-dir /home/user --uid 1000 -s /bin/sh user \
   && echo "XDG_RUNTIME_DIR=/run/user/1000; export XDG_RUNTIME_DIR" >> /home/user/.profile \
   && mkdir -m 0700 -p /run/user/1000 \
