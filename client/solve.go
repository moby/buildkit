package client

import (
	"context"
	"encoding/json"
	"io"
	"os"
	"path/filepath"
	"strings"
	"time"

	"github.com/containerd/containerd/content"
	contentlocal "github.com/containerd/containerd/content/local"
	controlapi "github.com/moby/buildkit/api/services/control"
	"github.com/moby/buildkit/client/llb"
	"github.com/moby/buildkit/client/ociindex"
	"github.com/moby/buildkit/identity"
	"github.com/moby/buildkit/session"
	sessioncontent "github.com/moby/buildkit/session/content"
	"github.com/moby/buildkit/session/filesync"
	"github.com/moby/buildkit/session/grpchijack"
	"github.com/moby/buildkit/session/pullping"
	"github.com/moby/buildkit/solver/pb"
	"github.com/moby/buildkit/util/bklog"
	"github.com/moby/buildkit/util/entitlements"
	ocispecs "github.com/opencontainers/image-spec/specs-go/v1"
	"github.com/pkg/errors"
	"github.com/tonistiigi/fsutil"
	fstypes "github.com/tonistiigi/fsutil/types"
	"go.opentelemetry.io/otel/trace"
	"golang.org/x/sync/errgroup"
)

type SolveOpt struct {
	Exports               []ExportEntry
	LocalDirs             map[string]string
	OCIStores             map[string]content.Store
	SharedKey             string
	Frontend              string
	FrontendAttrs         map[string]string
	FrontendInputs        map[string]llb.State
	CacheExports          []CacheOptionsEntry
	CacheImports          []CacheOptionsEntry
	Session               []session.Attachable
	AllowedEntitlements   []entitlements.Entitlement
	SharedSession         *session.Session // TODO: refactor to better session syncing
	SessionPreInitialized bool             // TODO: refactor to better session syncing
}

type ExportEntry struct {
	Type               string
	Attrs              map[string]string
	Output             func(map[string]string) (io.WriteCloser, error) // for ExporterOCI, ExporterDocker and ExporterEarthly
	OutputDir          string                                          // for ExporterLocal
	OutputDirFunc      func(map[string]string) (string, error)         // for ExporterEarthly
	OutputPullCallback pullping.PullCallback                           // for ExporterEarthly
	VerboseProgressCB  fsutil.VerboseProgressCB
}

type CacheOptionsEntry struct {
	Type  string
	Attrs map[string]string
}

// Solve calls Solve on the controller.
// def must be nil if (and only if) opt.Frontend is set.
func (c *Client) Solve(ctx context.Context, def *llb.Definition, opt SolveOpt, statusChan chan *SolveStatus) (*SolveResponse, error) {
	defer func() {
		if statusChan != nil {
			close(statusChan)
		}
	}()

	if opt.Frontend == "" && def == nil {
		return nil, errors.New("invalid empty definition")
	}
	if opt.Frontend != "" && def != nil {
		return nil, errors.Errorf("invalid definition for frontend %s", opt.Frontend)
	}

	return c.solve(ctx, def, nil, opt, statusChan)
}

type runGatewayCB func(ref string, s *session.Session, opts map[string]string) error

func (c *Client) solve(ctx context.Context, def *llb.Definition, runGateway runGatewayCB, opt SolveOpt, statusChan chan *SolveStatus) (*SolveResponse, error) {
	if def != nil && runGateway != nil {
		return nil, errors.New("invalid with def and cb")
	}

	syncedDirs, err := prepareSyncedDirs(def, opt.LocalDirs)
	if err != nil {
		return nil, err
	}

	ref := identity.NewID()
	eg, ctx := errgroup.WithContext(ctx)

	statusContext, cancelStatus := context.WithCancel(context.Background())
	defer cancelStatus()

	if span := trace.SpanFromContext(ctx); span.SpanContext().IsValid() {
		statusContext = trace.ContextWithSpan(statusContext, span)
	}

	s := opt.SharedSession

	if s == nil {
		if opt.SessionPreInitialized {
			return nil, errors.Errorf("no session provided for preinitialized option")
		}
		s, err = session.NewSession(statusContext, defaultSessionName(), opt.SharedKey)
		if err != nil {
			return nil, errors.Wrap(err, "failed to create session")
		}
	}

	cacheOpt, err := parseCacheOptions(ctx, runGateway != nil, opt)
	if err != nil {
		return nil, err
	}

	var ex ExportEntry
	if len(opt.Exports) > 1 {
		return nil, errors.New("currently only single Exports can be specified")
	}
	if len(opt.Exports) == 1 {
		ex = opt.Exports[0]
	}

	if !opt.SessionPreInitialized {
		if len(syncedDirs) > 0 {
			s.Allow(filesync.NewFSSyncProvider(syncedDirs))
		}

		for _, a := range opt.Session {
			s.Allow(a)
		}

		switch ex.Type {
		case ExporterLocal:
			if ex.Output != nil {
				return nil, errors.New("output file writer is not supported by local exporter")
			}
			if ex.OutputDir == "" {
				return nil, errors.New("output directory is required for local exporter")
			}
			s.Allow(filesync.NewFSSyncTargetDir(ex.OutputDir, ex.VerboseProgressCB))
		case ExporterOCI, ExporterDocker, ExporterTar:
			if ex.OutputDir != "" {
				return nil, errors.Errorf("output directory %s is not supported by %s exporter", ex.OutputDir, ex.Type)
			}
			if ex.Output == nil {
				return nil, errors.Errorf("output file writer is required for %s exporter", ex.Type)
			}
			s.Allow(filesync.NewFSSyncTarget(ex.Output, ex.VerboseProgressCB))
		case ExporterEarthly:
			if ex.OutputDir != "" {
				return nil, errors.Errorf("output directory %s is not supported by %s exporter", ex.OutputDir, ex.Type)
			}
			if ex.Output == nil {
				return nil, errors.Errorf("output file writer is required for %s exporter", ex.Type)
			}
			if ex.OutputPullCallback != nil {
				s.Allow(pullping.NewPullPing(ex.OutputPullCallback))
			}
			s.Allow(filesync.NewFSSyncMultiTarget(ex.Output, ex.OutputDirFunc, ex.VerboseProgressCB))
		default:
			if ex.Output != nil {
				return nil, errors.Errorf("output file writer is not supported by %s exporter", ex.Type)
			}
			if ex.OutputDir != "" {
				return nil, errors.Errorf("output directory %s is not supported by %s exporter", ex.OutputDir, ex.Type)
			}
		}

		// this is a new map that contains both cacheOpt stores and OCILayout stores
		contentStores := make(map[string]content.Store, len(cacheOpt.contentStores)+len(opt.OCIStores))
		// copy over the stores references from cacheOpt
		for key, store := range cacheOpt.contentStores {
			contentStores[key] = store
		}
		// copy over the stores references from ociLayout opts
		for key, store := range opt.OCIStores {
			// conflicts are not allowed
			if _, ok := contentStores[key]; ok {
				// we probably should check if the store is identical, but given that
				// https://pkg.go.dev/github.com/containerd/containerd/content#Store
				// is just an interface, composing 4 others, that is rather hard to do.
				// For a future iteration.
				return nil, errors.Errorf("contentStore key %s exists in both cache and OCI layouts", key)
			}
			contentStores[key] = store
		}

		if len(contentStores) > 0 {
			s.Allow(sessioncontent.NewAttachable(contentStores))
		}

		eg.Go(func() error {
			sd := c.sessionDialer
			if sd == nil {
				sd = grpchijack.Dialer(c.controlClient())
			}
			return s.Run(statusContext, sd)
		})
	}

	for k, v := range cacheOpt.frontendAttrs {
		if opt.FrontendAttrs == nil {
			opt.FrontendAttrs = map[string]string{}
		}
		opt.FrontendAttrs[k] = v
	}

	solveCtx, cancelSolve := context.WithCancel(ctx)
	var res *SolveResponse
	eg.Go(func() error {
		ctx := solveCtx
		defer cancelSolve()

		defer func() { // make sure the Status ends cleanly on build errors
			go func() {
				<-time.After(3 * time.Second)
				cancelStatus()
			}()
			if !opt.SessionPreInitialized {
				bklog.G(ctx).Debugf("stopping session")
				s.Close()
			}
		}()
		var pbd *pb.Definition
		if def != nil {
			pbd = def.ToPB()
		}

		frontendInputs := make(map[string]*pb.Definition)
		for key, st := range opt.FrontendInputs {
			def, err := st.Marshal(ctx)
			if err != nil {
				return err
			}
			frontendInputs[key] = def.ToPB()
		}

		resp, err := c.controlClient().Solve(ctx, &controlapi.SolveRequest{
			Ref:            ref,
			Definition:     pbd,
			Exporter:       ex.Type,
			ExporterAttrs:  ex.Attrs,
			Session:        s.ID(),
			Frontend:       opt.Frontend,
			FrontendAttrs:  opt.FrontendAttrs,
			FrontendInputs: frontendInputs,
			Cache:          cacheOpt.options,
			Entitlements:   opt.AllowedEntitlements,
		})
		if err != nil {
			return errors.Wrap(err, "failed to solve")
		}
		res = &SolveResponse{
			ExporterResponse: resp.ExporterResponse,
		}
		return nil
	})

	if runGateway != nil {
		eg.Go(func() error {
			err := runGateway(ref, s, opt.FrontendAttrs)
			if err == nil {
				return nil
			}

			// If the callback failed then the main
			// `Solve` (called above) should error as
			// well. However as a fallback we wait up to
			// 5s for that to happen before failing this
			// goroutine.
			select {
			case <-solveCtx.Done():
			case <-time.After(5 * time.Second):
				cancelSolve()
			}

			return err
		})
	}

	eg.Go(func() error {
		stream, err := c.controlClient().Status(statusContext, &controlapi.StatusRequest{
			Ref: ref,
		})
		if err != nil {
			return errors.Wrap(err, "failed to get status")
		}
		for {
			resp, err := stream.Recv()
			if err != nil {
				if err == io.EOF {
					return nil
				}
				return errors.Wrap(err, "failed to receive status")
			}
			s := SolveStatus{}
			for _, v := range resp.Vertexes {
				s.Vertexes = append(s.Vertexes, &Vertex{
					Digest:        v.Digest,
					Inputs:        v.Inputs,
					Name:          v.Name,
					Started:       v.Started,
					Completed:     v.Completed,
					Error:         v.Error,
					Cached:        v.Cached,
					ProgressGroup: v.ProgressGroup,
				})
			}
			for _, v := range resp.Statuses {
				s.Statuses = append(s.Statuses, &VertexStatus{
					ID:        v.ID,
					Vertex:    v.Vertex,
					Name:      v.Name,
					Total:     v.Total,
					Current:   v.Current,
					Timestamp: v.Timestamp,
					Started:   v.Started,
					Completed: v.Completed,
				})
			}
			for _, v := range resp.Logs {
				s.Logs = append(s.Logs, &VertexLog{
					Vertex:    v.Vertex,
					Stream:    int(v.Stream),
					Data:      v.Msg,
					Timestamp: v.Timestamp,
				})
			}
			for _, v := range resp.Warnings {
				s.Warnings = append(s.Warnings, &VertexWarning{
					Vertex:     v.Vertex,
					Level:      int(v.Level),
					Short:      v.Short,
					Detail:     v.Detail,
					URL:        v.Url,
					SourceInfo: v.Info,
					Range:      v.Ranges,
				})
			}
			if statusChan != nil {
				statusChan <- &s
			}
		}
	})

	if err := eg.Wait(); err != nil {
		return nil, err
	}
	// Update index.json of exported cache content store
	// FIXME(AkihiroSuda): dedupe const definition of cache/remotecache.ExporterResponseManifestDesc = "cache.manifest"
	if manifestDescJSON := res.ExporterResponse["cache.manifest"]; manifestDescJSON != "" {
		var manifestDesc ocispecs.Descriptor
		if err = json.Unmarshal([]byte(manifestDescJSON), &manifestDesc); err != nil {
			return nil, err
		}
		for indexJSONPath, tag := range cacheOpt.indicesToUpdate {
			if err = ociindex.PutDescToIndexJSONFileLocked(indexJSONPath, manifestDesc, tag); err != nil {
				return nil, err
			}
		}
	}
	return res, nil
}

<<<<<<< HEAD
func prepareSyncedDirs(def *llb.Definition, localDirs map[string]string) ([]filesync.SyncedDir, error) {
	if localDirs == nil {
		// Earthly specific - skip resolving local dirs found in the definition.
		return nil, nil
	}
=======
func prepareSyncedDirs(def *llb.Definition, localDirs map[string]string) (filesync.StaticDirSource, error) {
>>>>>>> a5263dd0
	for _, d := range localDirs {
		fi, err := os.Stat(d)
		if err != nil {
			return nil, errors.Wrapf(err, "could not find %s", d)
		}
		if !fi.IsDir() {
			return nil, errors.Errorf("%s not a directory", d)
		}
	}
	resetUIDAndGID := func(p string, st *fstypes.Stat) fsutil.MapResult {
		st.Uid = 0
		st.Gid = 0
		return fsutil.MapResultKeep
	}

	dirs := make(filesync.StaticDirSource, len(localDirs))
	if def == nil {
		for name, d := range localDirs {
			dirs[name] = filesync.SyncedDir{Dir: d, Map: resetUIDAndGID}
		}
	} else {
		for _, dt := range def.Def {
			var op pb.Op
			if err := (&op).Unmarshal(dt); err != nil {
				return nil, errors.Wrap(err, "failed to parse llb proto op")
			}
			if src := op.GetSource(); src != nil {
				if strings.HasPrefix(src.Identifier, "local://") {
					name := strings.TrimPrefix(src.Identifier, "local://")
					d, ok := localDirs[name]
					if !ok {
						return nil, errors.Errorf("local directory %s not enabled", name)
					}
					dirs[name] = filesync.SyncedDir{Dir: d, Map: resetUIDAndGID}
				}
			}
		}
	}
	return dirs, nil
}

func defaultSessionName() string {
	wd, err := os.Getwd()
	if err != nil {
		return "unknown"
	}
	return filepath.Base(wd)
}

type cacheOptions struct {
	options         controlapi.CacheOptions
	contentStores   map[string]content.Store // key: ID of content store ("local:" + csDir)
	indicesToUpdate map[string]string        // key: index.JSON file name, value: tag
	frontendAttrs   map[string]string
}

func parseCacheOptions(ctx context.Context, isGateway bool, opt SolveOpt) (*cacheOptions, error) {
	var (
		cacheExports []*controlapi.CacheOptionsEntry
		cacheImports []*controlapi.CacheOptionsEntry
	)
	contentStores := make(map[string]content.Store)
	indicesToUpdate := make(map[string]string) // key: index.JSON file name, value: tag
	frontendAttrs := make(map[string]string)
	for _, ex := range opt.CacheExports {
		if ex.Type == "local" {
			csDir := ex.Attrs["dest"]
			if csDir == "" {
				return nil, errors.New("local cache exporter requires dest")
			}
			if err := os.MkdirAll(csDir, 0755); err != nil {
				return nil, err
			}
			cs, err := contentlocal.NewStore(csDir)
			if err != nil {
				return nil, err
			}
			contentStores["local:"+csDir] = cs

			tag := "latest"
			if t, ok := ex.Attrs["tag"]; ok {
				tag = t
			}
			// TODO(AkihiroSuda): support custom index JSON path and tag
			indexJSONPath := filepath.Join(csDir, "index.json")
			indicesToUpdate[indexJSONPath] = tag
		}
		if ex.Type == "registry" {
			regRef := ex.Attrs["ref"]
			if regRef == "" {
				return nil, errors.New("registry cache exporter requires ref")
			}
		}
		cacheExports = append(cacheExports, &controlapi.CacheOptionsEntry{
			Type:  ex.Type,
			Attrs: ex.Attrs,
		})
	}
	for _, im := range opt.CacheImports {
		if im.Type == "local" {
			csDir := im.Attrs["src"]
			if csDir == "" {
				return nil, errors.New("local cache importer requires src")
			}
			cs, err := contentlocal.NewStore(csDir)
			if err != nil {
				bklog.G(ctx).Warning("local cache import at " + csDir + " not found due to err: " + err.Error())
				continue
			}
			// if digest is not specified, load from "latest" tag
			if im.Attrs["digest"] == "" {
				idx, err := ociindex.ReadIndexJSONFileLocked(filepath.Join(csDir, "index.json"))
				if err != nil {
					bklog.G(ctx).Warning("local cache import at " + csDir + " not found due to err: " + err.Error())
					continue
				}
				for _, m := range idx.Manifests {
					tag := "latest"
					if t, ok := im.Attrs["tag"]; ok {
						tag = t
					}
					if m.Annotations[ocispecs.AnnotationRefName] == tag {
						im.Attrs["digest"] = string(m.Digest)
						break
					}
				}
				if im.Attrs["digest"] == "" {
					return nil, errors.New("local cache importer requires either explicit digest, \"latest\" tag or custom tag on index.json")
				}
			}
			contentStores["local:"+csDir] = cs
		}
		if im.Type == "registry" {
			regRef := im.Attrs["ref"]
			if regRef == "" {
				return nil, errors.New("registry cache importer requires ref")
			}
		}
		cacheImports = append(cacheImports, &controlapi.CacheOptionsEntry{
			Type:  im.Type,
			Attrs: im.Attrs,
		})
	}
	if opt.Frontend != "" || isGateway {
		if len(cacheImports) > 0 {
			s, err := json.Marshal(cacheImports)
			if err != nil {
				return nil, err
			}
			frontendAttrs["cache-imports"] = string(s)
		}
	}
	res := cacheOptions{
		options: controlapi.CacheOptions{
			Exports: cacheExports,
			Imports: cacheImports,
		},
		contentStores:   contentStores,
		indicesToUpdate: indicesToUpdate,
		frontendAttrs:   frontendAttrs,
	}
	return &res, nil
}<|MERGE_RESOLUTION|>--- conflicted
+++ resolved
@@ -370,15 +370,11 @@
 	return res, nil
 }
 
-<<<<<<< HEAD
-func prepareSyncedDirs(def *llb.Definition, localDirs map[string]string) ([]filesync.SyncedDir, error) {
+func prepareSyncedDirs(def *llb.Definition, localDirs map[string]string) (filesync.StaticDirSource, error) {
 	if localDirs == nil {
 		// Earthly specific - skip resolving local dirs found in the definition.
 		return nil, nil
 	}
-=======
-func prepareSyncedDirs(def *llb.Definition, localDirs map[string]string) (filesync.StaticDirSource, error) {
->>>>>>> a5263dd0
 	for _, d := range localDirs {
 		fi, err := os.Stat(d)
 		if err != nil {
