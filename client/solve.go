--- conflicted
+++ resolved
@@ -157,47 +157,14 @@
 		var supportDir bool
 		switch ex.Type {
 		case ExporterLocal:
-<<<<<<< HEAD
-			if ex.Output != nil {
-				return nil, errors.New("output file writer is not supported by local exporter")
-			}
-			if ex.OutputDir == "" {
-				return nil, errors.New("output directory is required for local exporter")
-			}
-			s.Allow(filesync.NewFSSyncTargetDir(ex.OutputDir, ex.VerboseProgressCB))
-		case ExporterOCI, ExporterDocker, ExporterTar:
-			if ex.OutputDir != "" {
-				return nil, errors.Errorf("output directory %s is not supported by %s exporter", ex.OutputDir, ex.Type)
-			}
-			if ex.Output == nil {
-				return nil, errors.Errorf("output file writer is required for %s exporter", ex.Type)
-			}
-			s.Allow(filesync.NewFSSyncTarget(ex.Output, ex.VerboseProgressCB))
-		case ExporterEarthly:
-			if ex.OutputDir != "" {
-				return nil, errors.Errorf("output directory %s is not supported by %s exporter", ex.OutputDir, ex.Type)
-			}
-			if ex.Output == nil {
-				return nil, errors.Errorf("output file writer is required for %s exporter", ex.Type)
-			}
-			if ex.OutputPullCallback != nil {
-				s.Allow(pullping.NewPullPing(ex.OutputPullCallback))
-			}
-			s.Allow(filesync.NewFSSyncMultiTarget(ex.Output, ex.OutputDirFunc, ex.VerboseProgressCB))
-		default:
-			if ex.Output != nil {
-				return nil, errors.Errorf("output file writer is not supported by %s exporter", ex.Type)
-			}
-			if ex.OutputDir != "" {
-				return nil, errors.Errorf("output directory %s is not supported by %s exporter", ex.OutputDir, ex.Type)
-			}
-=======
 			supportDir = true
 		case ExporterTar:
 			supportFile = true
 		case ExporterOCI, ExporterDocker:
 			supportDir = ex.OutputDir != ""
 			supportFile = ex.Output != nil
+		case ExporterEarthly:
+			supportFile = true
 		}
 
 		if supportFile && supportDir {
@@ -214,8 +181,14 @@
 			if ex.Output == nil {
 				return nil, errors.Errorf("output file writer is required for %s exporter", ex.Type)
 			}
-			s.Allow(filesync.NewFSSyncTarget(ex.Output))
->>>>>>> 4451e1be
+			if ex.Type == ExporterEarthly {
+				if ex.OutputPullCallback != nil {
+					s.Allow(pullping.NewPullPing(ex.OutputPullCallback))
+				}
+				s.Allow(filesync.NewFSSyncMultiTarget(ex.Output, ex.OutputDirFunc, ex.VerboseProgressCB))
+			} else {
+				s.Allow(filesync.NewFSSyncTarget(ex.Output, ex.VerboseProgressCB))
+			}
 		}
 		if supportDir {
 			if ex.OutputDir == "" {
@@ -233,7 +206,7 @@
 				contentStores["export"] = cs
 				indicesToUpdate = append(indicesToUpdate, filepath.Join(ex.OutputDir, "index.json"))
 			default:
-				s.Allow(filesync.NewFSSyncTargetDir(ex.OutputDir))
+				s.Allow(filesync.NewFSSyncTargetDir(ex.OutputDir, ex.VerboseProgressCB))
 			}
 		}
 
