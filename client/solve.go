--- conflicted
+++ resolved
@@ -12,6 +12,13 @@
 
 	"github.com/containerd/containerd/content"
 	contentlocal "github.com/containerd/containerd/content/local"
+	ocispecs "github.com/opencontainers/image-spec/specs-go/v1"
+	"github.com/pkg/errors"
+	"github.com/tonistiigi/fsutil"
+	fstypes "github.com/tonistiigi/fsutil/types"
+	"go.opentelemetry.io/otel/trace"
+	"golang.org/x/sync/errgroup"
+
 	controlapi "github.com/moby/buildkit/api/services/control"
 	"github.com/moby/buildkit/client/llb"
 	"github.com/moby/buildkit/client/ociindex"
@@ -26,12 +33,6 @@
 	spb "github.com/moby/buildkit/sourcepolicy/pb"
 	"github.com/moby/buildkit/util/bklog"
 	"github.com/moby/buildkit/util/entitlements"
-	ocispecs "github.com/opencontainers/image-spec/specs-go/v1"
-	"github.com/pkg/errors"
-	"github.com/tonistiigi/fsutil"
-	fstypes "github.com/tonistiigi/fsutil/types"
-	"go.opentelemetry.io/otel/trace"
-	"golang.org/x/sync/errgroup"
 )
 
 type SolveOpt struct {
@@ -156,11 +157,8 @@
 			contentStores[key2] = store
 		}
 
-		var supportFile bool
-		var supportDir bool
 		switch ex.Type {
 		case ExporterLocal:
-<<<<<<< HEAD
 			if ex.Output != nil {
 				return nil, errors.New("output file writer is not supported by local exporter")
 			}
@@ -168,14 +166,10 @@
 				return nil, errors.New("output directory is required for local exporter")
 			}
 			s.Allow(filesync.NewFSSyncTargetDir(ex.OutputDir, ex.VerboseProgressCB))
-		case ExporterOCI, ExporterDocker, ExporterTar:
+		case ExporterOCI, ExporterDocker:
 			if ex.OutputDir != "" {
 				return nil, errors.Errorf("output directory %s is not supported by %s exporter", ex.OutputDir, ex.Type)
 			}
-			if ex.Output == nil {
-				return nil, errors.Errorf("output file writer is required for %s exporter", ex.Type)
-			}
-			s.Allow(filesync.NewFSSyncTarget(ex.Output, ex.VerboseProgressCB))
 		case ExporterEarthly:
 			if ex.OutputDir != "" {
 				return nil, errors.Errorf("output directory %s is not supported by %s exporter", ex.OutputDir, ex.Type)
@@ -190,60 +184,6 @@
 		default:
 			if ex.Output != nil {
 				return nil, errors.Errorf("output file writer is not supported by %s exporter", ex.Type)
-			}
-			if ex.OutputDir != "" {
-				return nil, errors.Errorf("output directory %s is not supported by %s exporter", ex.OutputDir, ex.Type)
-			}
-		}
-
-		// this is a new map that contains both cacheOpt stores and OCILayout stores
-		contentStores := make(map[string]content.Store, len(cacheOpt.contentStores)+len(opt.OCIStores))
-		// copy over the stores references from cacheOpt
-		for key, store := range cacheOpt.contentStores {
-			contentStores[key] = store
-=======
-			supportDir = true
-		case ExporterTar:
-			supportFile = true
-		case ExporterOCI, ExporterDocker:
-			supportDir = ex.OutputDir != ""
-			supportFile = ex.Output != nil
-		}
-
-		if supportFile && supportDir {
-			return nil, errors.Errorf("both file and directory output is not support by %s exporter", ex.Type)
-		}
-		if !supportFile && ex.Output != nil {
-			return nil, errors.Errorf("output file writer is not supported by %s exporter", ex.Type)
-		}
-		if !supportDir && ex.OutputDir != "" {
-			return nil, errors.Errorf("output directory is not supported by %s exporter", ex.Type)
-		}
-
-		if supportFile {
-			if ex.Output == nil {
-				return nil, errors.Errorf("output file writer is required for %s exporter", ex.Type)
-			}
-			s.Allow(filesync.NewFSSyncTarget(ex.Output))
->>>>>>> dd3a1dbc
-		}
-		if supportDir {
-			if ex.OutputDir == "" {
-				return nil, errors.Errorf("output directory is required for %s exporter", ex.Type)
-			}
-			switch ex.Type {
-			case ExporterOCI, ExporterDocker:
-				if err := os.MkdirAll(ex.OutputDir, 0755); err != nil {
-					return nil, err
-				}
-				cs, err := contentlocal.NewStore(ex.OutputDir)
-				if err != nil {
-					return nil, err
-				}
-				contentStores["export"] = cs
-				storesToUpdate = append(storesToUpdate, ex.OutputDir)
-			default:
-				s.Allow(filesync.NewFSSyncTargetDir(ex.OutputDir))
 			}
 		}
 
