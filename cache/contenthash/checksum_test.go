--- conflicted
+++ resolved
@@ -190,11 +190,7 @@
 
 	dgst, err = cc.Checksum(context.TODO(), ref, "x/d?", ChecksumOpts{Wildcard: true}, nil)
 	require.NoError(t, err)
-<<<<<<< HEAD
-	require.Equal(t, digest.FromBytes(append([]byte("d0"), []byte(dgstDirD0)...)), dgst)
-=======
 	require.Equal(t, dgstDirD0FileByFile, dgst)
->>>>>>> 12cfc874
 
 	dgst, err = cc.Checksum(context.TODO(), ref, "x/d?/def", ChecksumOpts{FollowLinks: true, Wildcard: true}, nil)
 	require.NoError(t, err)
@@ -202,11 +198,7 @@
 
 	expFoos2 := digest.Digest("sha256:8afc09c7018d65d5eb318a9ef55cb704dec1f06d288181d913fc27a571aa042d")
 
-<<<<<<< HEAD
-	dgst, err = cc.ChecksumWildcard(context.TODO(), ref, "y*", true, nil)
-=======
 	dgst, err = cc.Checksum(context.TODO(), ref, "y*", ChecksumOpts{FollowLinks: true, Wildcard: true}, nil)
->>>>>>> 12cfc874
 	require.NoError(t, err)
 	require.Equal(t, expFoos2, dgst)
 
