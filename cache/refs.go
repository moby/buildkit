package cache

import (
	"context"
	"fmt"
	"os"
	"path/filepath"
	"strings"
	"sync"
	"time"

	"github.com/containerd/containerd/content"
	"github.com/containerd/containerd/errdefs"
	"github.com/containerd/containerd/images"
	"github.com/containerd/containerd/leases"
	"github.com/containerd/containerd/mount"
	"github.com/containerd/containerd/pkg/userns"
	"github.com/containerd/containerd/snapshots"
	"github.com/docker/docker/pkg/idtools"
	"github.com/hashicorp/go-multierror"
	"github.com/moby/buildkit/cache/config"
	"github.com/moby/buildkit/identity"
	"github.com/moby/buildkit/session"
	"github.com/moby/buildkit/snapshot"
	"github.com/moby/buildkit/solver"
	"github.com/moby/buildkit/util/bklog"
	"github.com/moby/buildkit/util/compression"
	"github.com/moby/buildkit/util/flightcontrol"
	"github.com/moby/buildkit/util/leaseutil"
	"github.com/moby/buildkit/util/overlay"
	"github.com/moby/buildkit/util/progress"
	rootlessmountopts "github.com/moby/buildkit/util/rootless/mountopts"
	"github.com/moby/buildkit/util/winlayers"
	"github.com/moby/sys/mountinfo"
	digest "github.com/opencontainers/go-digest"
	ocispecs "github.com/opencontainers/image-spec/specs-go/v1"
	"github.com/pkg/errors"
	"github.com/sirupsen/logrus"
	"golang.org/x/sync/errgroup"
)

var additionalAnnotations = append(compression.EStargzAnnotations, containerdUncompressed)

// Ref is a reference to cacheable objects.
type Ref interface {
	Mountable
	RefMetadata
	Release(context.Context) error
	IdentityMapping() *idtools.IdentityMapping
	DescHandler(digest.Digest) *DescHandler
}

type ImmutableRef interface {
	Ref
	Clone() ImmutableRef
	// Finalize commits the snapshot to the driver if it's not already.
	// This means the snapshot can no longer be mounted as mutable.
	Finalize(context.Context) error

	Extract(ctx context.Context, s session.Group) error // +progress
	GetRemotes(ctx context.Context, createIfNeeded bool, cfg config.RefConfig, all bool, s session.Group) ([]*solver.Remote, error)
	LayerChain() RefList
	FileList(ctx context.Context, s session.Group) ([]string, error)
}

type MutableRef interface {
	Ref
	Commit(context.Context) (ImmutableRef, error)
}

type Mountable interface {
	Mount(ctx context.Context, readonly bool, s session.Group) (snapshot.Mountable, error)
}

type ref interface {
	shouldUpdateLastUsed() bool
}

type cacheRecord struct {
	cm *cacheManager
	mu *sync.Mutex // the mutex is shared by records sharing data

	mutable bool
	refs    map[ref]struct{}
	parentRefs
	*cacheMetadata

	// dead means record is marked as deleted
	dead bool

	mountCache snapshot.Mountable

	sizeG flightcontrol.Group[int64]

	// these are filled if multiple refs point to same data
	equalMutable   *mutableRef
	equalImmutable *immutableRef

	layerDigestChainCache []digest.Digest
}

// hold ref lock before calling
func (cr *cacheRecord) ref(triggerLastUsed bool, descHandlers DescHandlers, pg progress.Controller) *immutableRef {
	ref := &immutableRef{
		cacheRecord:     cr,
		triggerLastUsed: triggerLastUsed,
		descHandlers:    descHandlers,
		progress:        pg,
	}
	cr.refs[ref] = struct{}{}
	bklog.G(context.TODO()).WithFields(ref.traceLogFields()).Trace("acquired cache ref")
	return ref
}

// hold ref lock before calling
func (cr *cacheRecord) mref(triggerLastUsed bool, descHandlers DescHandlers) *mutableRef {
	ref := &mutableRef{
		cacheRecord:     cr,
		triggerLastUsed: triggerLastUsed,
		descHandlers:    descHandlers,
	}
	cr.refs[ref] = struct{}{}
	bklog.G(context.TODO()).WithFields(ref.traceLogFields()).Trace("acquired cache ref")
	return ref
}

// parentRefs is a disjoint union type that holds either a single layerParent for this record, a list
// of parents if this is a merged record or all nil fields if this record has no parents. At most one
// field should be non-nil at a time.
type parentRefs struct {
	layerParent  *immutableRef
	mergeParents []*immutableRef
	diffParents  *diffParents
}

type diffParents struct {
	lower *immutableRef
	upper *immutableRef
}

// caller must hold cacheManager.mu
func (p parentRefs) release(ctx context.Context) (rerr error) {
	switch {
	case p.layerParent != nil:
		p.layerParent.mu.Lock()
		defer p.layerParent.mu.Unlock()
		rerr = p.layerParent.release(ctx)
	case len(p.mergeParents) > 0:
		for i, parent := range p.mergeParents {
			if parent == nil {
				continue
			}
			parent.mu.Lock()
			if err := parent.release(ctx); err != nil {
				rerr = multierror.Append(rerr, err).ErrorOrNil()
			} else {
				p.mergeParents[i] = nil
			}
			parent.mu.Unlock()
		}
	case p.diffParents != nil:
		if p.diffParents.lower != nil {
			p.diffParents.lower.mu.Lock()
			defer p.diffParents.lower.mu.Unlock()
			if err := p.diffParents.lower.release(ctx); err != nil {
				rerr = multierror.Append(rerr, err).ErrorOrNil()
			} else {
				p.diffParents.lower = nil
			}
		}
		if p.diffParents.upper != nil {
			p.diffParents.upper.mu.Lock()
			defer p.diffParents.upper.mu.Unlock()
			if err := p.diffParents.upper.release(ctx); err != nil {
				rerr = multierror.Append(rerr, err).ErrorOrNil()
			} else {
				p.diffParents.upper = nil
			}
		}
	}

	return rerr
}

func (p parentRefs) clone() parentRefs {
	switch {
	case p.layerParent != nil:
		p.layerParent = p.layerParent.clone()
	case len(p.mergeParents) > 0:
		newParents := make([]*immutableRef, len(p.mergeParents))
		for i, p := range p.mergeParents {
			newParents[i] = p.clone()
		}
		p.mergeParents = newParents
	case p.diffParents != nil:
		newDiffParents := &diffParents{}
		if p.diffParents.lower != nil {
			newDiffParents.lower = p.diffParents.lower.clone()
		}
		if p.diffParents.upper != nil {
			newDiffParents.upper = p.diffParents.upper.clone()
		}
		p.diffParents = newDiffParents
	}
	return p
}

type refKind int

const (
	BaseLayer refKind = iota
	Layer
	Merge
	Diff
)

func (cr *cacheRecord) kind() refKind {
	if len(cr.mergeParents) > 0 {
		return Merge
	}
	if cr.diffParents != nil {
		return Diff
	}
	if cr.layerParent != nil {
		return Layer
	}
	return BaseLayer
}

// hold ref lock before calling
func (cr *cacheRecord) isDead() bool {
	return cr.dead || (cr.equalImmutable != nil && cr.equalImmutable.dead) || (cr.equalMutable != nil && cr.equalMutable.dead)
}

var errSkipWalk = errors.New("skip")

// walkAncestors calls the provided func on cr and each of its ancestors, counting layer,
// diff, and merge parents. It starts at cr and does a depth-first walk to parents. It will visit
// a record and its parents multiple times if encountered more than once. It will only skip
// visiting parents of a record if errSkipWalk is returned. If any other error is returned,
// the walk will stop and return the error to the caller.
func (cr *cacheRecord) walkAncestors(f func(*cacheRecord) error) error {
	curs := []*cacheRecord{cr}
	for len(curs) > 0 {
		cur := curs[len(curs)-1]
		curs = curs[:len(curs)-1]
		if err := f(cur); err != nil {
			if errors.Is(err, errSkipWalk) {
				continue
			}
			return err
		}
		switch cur.kind() {
		case Layer:
			curs = append(curs, cur.layerParent.cacheRecord)
		case Merge:
			for _, p := range cur.mergeParents {
				curs = append(curs, p.cacheRecord)
			}
		case Diff:
			if cur.diffParents.lower != nil {
				curs = append(curs, cur.diffParents.lower.cacheRecord)
			}
			if cur.diffParents.upper != nil {
				curs = append(curs, cur.diffParents.upper.cacheRecord)
			}
		}
	}
	return nil
}

// walkUniqueAncestors calls walkAncestors but skips a record if it's already been visited.
func (cr *cacheRecord) walkUniqueAncestors(f func(*cacheRecord) error) error {
	memo := make(map[*cacheRecord]struct{})
	return cr.walkAncestors(func(cr *cacheRecord) error {
		if _, ok := memo[cr]; ok {
			return errSkipWalk
		}
		memo[cr] = struct{}{}
		return f(cr)
	})
}

func (cr *cacheRecord) isLazy(ctx context.Context) (bool, error) {
	if !cr.getBlobOnly() {
		return false, nil
	}
	dgst := cr.getBlob()
	// special case for moby where there is no compressed blob (empty digest)
	if dgst == "" {
		return false, nil
	}
	_, err := cr.cm.ContentStore.Info(ctx, dgst)
	if errors.Is(err, errdefs.ErrNotFound) {
		return true, nil
	} else if err != nil {
		return false, err
	}

	// If the snapshot is a remote snapshot, this layer is lazy.
	if info, err := cr.cm.Snapshotter.Stat(ctx, cr.getSnapshotID()); err == nil {
		if _, ok := info.Labels["containerd.io/snapshot/remote"]; ok {
			return true, nil
		}
	}

	return false, nil
}

func (cr *cacheRecord) IdentityMapping() *idtools.IdentityMapping {
	return cr.cm.IdentityMapping()
}

func (cr *cacheRecord) viewLeaseID() string {
	return cr.ID() + "-view"
}

func (cr *cacheRecord) compressionVariantsLeaseID() string {
	return cr.ID() + "-variants"
}

func (cr *cacheRecord) viewSnapshotID() string {
	return cr.getSnapshotID() + "-view"
}

func (cr *cacheRecord) size(ctx context.Context) (int64, error) {
	// this expects that usage() is implemented lazily
	return cr.sizeG.Do(ctx, cr.ID(), func(ctx context.Context) (int64, error) {
		cr.mu.Lock()
		s := cr.getSize()
		if s != sizeUnknown {
			cr.mu.Unlock()
			return s, nil
		}
		driverID := cr.getSnapshotID()
		if cr.equalMutable != nil {
			driverID = cr.equalMutable.getSnapshotID()
		}
		cr.mu.Unlock()
		var usage snapshots.Usage
		if !cr.getBlobOnly() {
			var err error
			usage, err = cr.cm.Snapshotter.Usage(ctx, driverID)
			if err != nil {
				cr.mu.Lock()
				isDead := cr.isDead()
				cr.mu.Unlock()
				if isDead {
					return 0, nil
				}
				if !errors.Is(err, errdefs.ErrNotFound) {
					return s, errors.Wrapf(err, "failed to get usage for %s", cr.ID())
				}
			}
		}
		if dgst := cr.getBlob(); dgst != "" {
			added := make(map[digest.Digest]struct{})
			info, err := cr.cm.ContentStore.Info(ctx, digest.Digest(dgst))
			if err == nil {
				usage.Size += info.Size
				added[digest.Digest(dgst)] = struct{}{}
			}
			walkBlobVariantsOnly(ctx, cr.cm.ContentStore, digest.Digest(dgst), func(desc ocispecs.Descriptor) bool {
				if _, ok := added[desc.Digest]; !ok {
					if info, err := cr.cm.ContentStore.Info(ctx, desc.Digest); err == nil {
						usage.Size += info.Size
						added[desc.Digest] = struct{}{}
					}
				}
				return true
			}, nil)
		}
		cr.mu.Lock()
		cr.queueSize(usage.Size)
		if err := cr.commitMetadata(); err != nil {
			cr.mu.Unlock()
			return s, err
		}
		cr.mu.Unlock()
		return usage.Size, nil
	})
<<<<<<< HEAD
=======
	if err != nil {
		return 0, err
	}
	return s.(int64), nil
>>>>>>> 396bfe20
}

// caller must hold cr.mu
func (cr *cacheRecord) mount(ctx context.Context, s session.Group) (_ snapshot.Mountable, rerr error) {
	if cr.mountCache != nil {
		return cr.mountCache, nil
	}

	var mountSnapshotID string
	if cr.mutable {
		mountSnapshotID = cr.getSnapshotID()
	} else if cr.equalMutable != nil {
		mountSnapshotID = cr.equalMutable.getSnapshotID()
	} else {
		mountSnapshotID = cr.viewSnapshotID()
		if _, err := cr.cm.LeaseManager.Create(ctx, func(l *leases.Lease) error {
			l.ID = cr.viewLeaseID()
			l.Labels = map[string]string{
				"containerd.io/gc.flat": time.Now().UTC().Format(time.RFC3339Nano),
			}
			return nil
		}, leaseutil.MakeTemporary); err != nil && !errdefs.IsAlreadyExists(err) {
			return nil, err
		}
		defer func() {
			if rerr != nil {
				cr.cm.LeaseManager.Delete(context.TODO(), leases.Lease{ID: cr.viewLeaseID()})
			}
		}()
		if err := cr.cm.LeaseManager.AddResource(ctx, leases.Lease{ID: cr.viewLeaseID()}, leases.Resource{
			ID:   mountSnapshotID,
			Type: "snapshots/" + cr.cm.Snapshotter.Name(),
		}); err != nil && !errdefs.IsAlreadyExists(err) {
			return nil, err
		}
		// Return the mount direct from View rather than setting it using the Mounts call below.
		// The two are equivalent for containerd snapshotters but the moby snapshotter requires
		// the use of the mountable returned by View in this case.
		mnts, err := cr.cm.Snapshotter.View(ctx, mountSnapshotID, cr.getSnapshotID())
		if err != nil && !errdefs.IsAlreadyExists(err) {
			return nil, err
		}
		cr.mountCache = mnts
	}

	if cr.mountCache != nil {
		return cr.mountCache, nil
	}

	mnts, err := cr.cm.Snapshotter.Mounts(ctx, mountSnapshotID)
	if err != nil {
		return nil, err
	}
	cr.mountCache = mnts
	return cr.mountCache, nil
}

// call when holding the manager lock
func (cr *cacheRecord) remove(ctx context.Context, removeSnapshot bool) (rerr error) {
	defer func() {
		l := bklog.G(ctx).WithFields(map[string]any{
			"id":             cr.ID(),
			"refCount":       len(cr.refs),
			"removeSnapshot": removeSnapshot,
			"stack":          bklog.LazyStackTrace{},
		})
		if rerr != nil {
			l = l.WithError(rerr)
		}
		l.Trace("removed cache record")
	}()
	delete(cr.cm.records, cr.ID())
	if removeSnapshot {
		if err := cr.cm.LeaseManager.Delete(ctx, leases.Lease{
			ID: cr.ID(),
		}); err != nil && !errdefs.IsNotFound(err) {
			return errors.Wrapf(err, "failed to delete lease for %s", cr.ID())
		}
		if err := cr.cm.LeaseManager.Delete(ctx, leases.Lease{
			ID: cr.compressionVariantsLeaseID(),
		}); err != nil && !errdefs.IsNotFound(err) {
			return errors.Wrapf(err, "failed to delete compression variant lease for %s", cr.ID())
		}
	}
	if err := cr.cm.MetadataStore.Clear(cr.ID()); err != nil {
		return errors.Wrapf(err, "failed to delete metadata of %s", cr.ID())
	}
	if err := cr.parentRefs.release(ctx); err != nil {
		return errors.Wrapf(err, "failed to release parents of %s", cr.ID())
	}
	return nil
}

type immutableRef struct {
	*cacheRecord
	triggerLastUsed bool
	descHandlers    DescHandlers
	// TODO:(sipsma) de-dupe progress with the same field inside descHandlers?
	progress progress.Controller
}

// hold ref lock before calling
func (sr *immutableRef) traceLogFields() logrus.Fields {
	m := map[string]any{
		"id":          sr.ID(),
		"refID":       fmt.Sprintf("%p", sr),
		"newRefCount": len(sr.refs),
		"mutable":     false,
		"stack":       bklog.LazyStackTrace{},
	}
	if sr.equalMutable != nil {
		m["equalMutableID"] = sr.equalMutable.ID()
	}
	if sr.equalImmutable != nil {
		m["equalImmutableID"] = sr.equalImmutable.ID()
	}
	return m
}

// Order is from parent->child, sr will be at end of slice. Refs should not
// be released as they are used internally in the underlying cacheRecords.
func (sr *immutableRef) layerChain() []*immutableRef {
	var count int
	sr.layerWalk(func(*immutableRef) {
		count++
	})
	layers := make([]*immutableRef, count)
	var index int
	sr.layerWalk(func(sr *immutableRef) {
		layers[index] = sr
		index++
	})
	return layers
}

// returns the set of cache record IDs for each layer in sr's layer chain
func (sr *immutableRef) layerSet() map[string]struct{} {
	var count int
	sr.layerWalk(func(*immutableRef) {
		count++
	})
	set := make(map[string]struct{}, count)
	sr.layerWalk(func(sr *immutableRef) {
		set[sr.ID()] = struct{}{}
	})
	return set
}

// layerWalk visits each ref representing an actual layer in the chain for
// sr (including sr). The layers are visited from lowest->highest as ordered
// in the remote for the ref.
func (sr *immutableRef) layerWalk(f func(*immutableRef)) {
	switch sr.kind() {
	case Merge:
		for _, parent := range sr.mergeParents {
			parent.layerWalk(f)
		}
	case Diff:
		lower := sr.diffParents.lower
		upper := sr.diffParents.upper
		// If upper is only one blob different from lower, then re-use that blob
		switch {
		case upper != nil && lower == nil && upper.kind() == BaseLayer:
			// upper is a single layer being diffed with scratch
			f(upper)
		case upper != nil && lower != nil && upper.kind() == Layer && upper.layerParent.ID() == lower.ID():
			// upper is a single layer on top of lower
			f(upper)
		default:
			// otherwise, the diff will be computed and turned into its own single blob
			f(sr)
		}
	case Layer:
		sr.layerParent.layerWalk(f)
		fallthrough
	case BaseLayer:
		f(sr)
	}
}

// hold cacheRecord.mu lock before calling
func (cr *cacheRecord) layerDigestChain() []digest.Digest {
	if cr.layerDigestChainCache != nil {
		return cr.layerDigestChainCache
	}
	switch cr.kind() {
	case Diff:
		if cr.getBlob() == "" && cr.diffParents.upper != nil {
			// this diff just reuses the upper blob
			cr.layerDigestChainCache = cr.diffParents.upper.layerDigestChain()
		} else {
			cr.layerDigestChainCache = append(cr.layerDigestChainCache, cr.getBlob())
		}
	case Merge:
		for _, parent := range cr.mergeParents {
			cr.layerDigestChainCache = append(cr.layerDigestChainCache, parent.layerDigestChain()...)
		}
	case Layer:
		cr.layerDigestChainCache = append(cr.layerDigestChainCache, cr.layerParent.layerDigestChain()...)
		fallthrough
	case BaseLayer:
		cr.layerDigestChainCache = append(cr.layerDigestChainCache, cr.getBlob())
	}
	return cr.layerDigestChainCache
}

type RefList []ImmutableRef

func (l RefList) Release(ctx context.Context) (rerr error) {
	for i, r := range l {
		if r == nil {
			continue
		}
		if err := r.Release(ctx); err != nil {
			rerr = multierror.Append(rerr, err).ErrorOrNil()
		} else {
			l[i] = nil
		}
	}
	return rerr
}

func (sr *immutableRef) LayerChain() RefList {
	chain := sr.layerChain()
	l := RefList(make([]ImmutableRef, len(chain)))
	for i, p := range chain {
		l[i] = p.Clone()
	}
	return l
}

func (sr *immutableRef) DescHandler(dgst digest.Digest) *DescHandler {
	return sr.descHandlers[dgst]
}

type mutableRef struct {
	*cacheRecord
	triggerLastUsed bool
	descHandlers    DescHandlers
}

// hold ref lock before calling
func (sr *mutableRef) traceLogFields() logrus.Fields {
	m := map[string]any{
		"id":          sr.ID(),
		"refID":       fmt.Sprintf("%p", sr),
		"newRefCount": len(sr.refs),
		"mutable":     true,
		"stack":       bklog.LazyStackTrace{},
	}
	if sr.equalMutable != nil {
		m["equalMutableID"] = sr.equalMutable.ID()
	}
	if sr.equalImmutable != nil {
		m["equalImmutableID"] = sr.equalImmutable.ID()
	}
	return m
}

func (sr *mutableRef) DescHandler(dgst digest.Digest) *DescHandler {
	return sr.descHandlers[dgst]
}

func (sr *immutableRef) clone() *immutableRef {
	sr.mu.Lock()
	ref := sr.ref(false, sr.descHandlers, sr.progress)
	sr.mu.Unlock()
	return ref
}

func (sr *immutableRef) Clone() ImmutableRef {
	return sr.clone()
}

// layertoDistributable changes the passed in media type to the "distributable" version of the media type.
func layerToDistributable(mt string) string {
	if !images.IsNonDistributable(mt) {
		// Layer is already a distributable media type (or this is not even a layer).
		// No conversion needed
		return mt
	}

	switch mt {
	case ocispecs.MediaTypeImageLayerNonDistributable: //nolint:staticcheck // ignore SA1019: Non-distributable layers are deprecated, and not recommended for future use.
		return ocispecs.MediaTypeImageLayer
	case ocispecs.MediaTypeImageLayerNonDistributableGzip: //nolint:staticcheck // ignore SA1019: Non-distributable layers are deprecated, and not recommended for future use.
		return ocispecs.MediaTypeImageLayerGzip
	case ocispecs.MediaTypeImageLayerNonDistributableZstd: //nolint:staticcheck // ignore SA1019: Non-distributable layers are deprecated, and not recommended for future use.
		return ocispecs.MediaTypeImageLayerZstd
	case images.MediaTypeDockerSchema2LayerForeign:
		return images.MediaTypeDockerSchema2Layer
	case images.MediaTypeDockerSchema2LayerForeignGzip:
		return images.MediaTypeDockerSchema2LayerGzip
	default:
		return mt
	}
}

func layerToNonDistributable(mt string) string {
	switch mt {
	case ocispecs.MediaTypeImageLayer:
		return ocispecs.MediaTypeImageLayerNonDistributable //nolint:staticcheck // ignore SA1019: Non-distributable layers are deprecated, and not recommended for future use.
	case ocispecs.MediaTypeImageLayerGzip:
		return ocispecs.MediaTypeImageLayerNonDistributableGzip //nolint:staticcheck // ignore SA1019: Non-distributable layers are deprecated, and not recommended for future use.
	case ocispecs.MediaTypeImageLayerZstd:
		return ocispecs.MediaTypeImageLayerNonDistributableZstd //nolint:staticcheck // ignore SA1019: Non-distributable layers are deprecated, and not recommended for future use.
	case images.MediaTypeDockerSchema2Layer:
		return images.MediaTypeDockerSchema2LayerForeign
	case images.MediaTypeDockerSchema2LayerForeignGzip:
		return images.MediaTypeDockerSchema2LayerForeignGzip
	default:
		return mt
	}
}

func (sr *immutableRef) ociDesc(ctx context.Context, dhs DescHandlers, preferNonDist bool) (ocispecs.Descriptor, error) {
	dgst := sr.getBlob()
	if dgst == "" {
		return ocispecs.Descriptor{}, errors.Errorf("no blob set for cache record %s", sr.ID())
	}

	desc := ocispecs.Descriptor{
		Digest:      sr.getBlob(),
		Size:        sr.getBlobSize(),
		Annotations: make(map[string]string),
		MediaType:   sr.getMediaType(),
	}

	if preferNonDist {
		if urls := sr.getURLs(); len(urls) > 0 {
			// Make sure the media type is the non-distributable version
			// We don't want to rely on the stored media type here because it could have been stored as distributable originally.
			desc.MediaType = layerToNonDistributable(desc.MediaType)
			desc.URLs = urls
		}
	}
	if len(desc.URLs) == 0 {
		// If there are no URL's, there is no reason to have this be non-dsitributable
		desc.MediaType = layerToDistributable(desc.MediaType)
	}

	if blobDesc, err := getBlobDesc(ctx, sr.cm.ContentStore, desc.Digest); err == nil {
		if blobDesc.Annotations != nil {
			desc.Annotations = blobDesc.Annotations
		}
	} else if dh, ok := dhs[desc.Digest]; ok {
		// No blob metadtata is stored in the content store. Try to get annotations from desc handlers.
		for k, v := range filterAnnotationsForSave(dh.Annotations) {
			desc.Annotations[k] = v
		}
	}

	diffID := sr.getDiffID()
	if diffID != "" {
		desc.Annotations["containerd.io/uncompressed"] = string(diffID)
	}

	createdAt := sr.GetCreatedAt()
	if !createdAt.IsZero() {
		createdAt, err := createdAt.MarshalText()
		if err != nil {
			return ocispecs.Descriptor{}, err
		}
		desc.Annotations["buildkit/createdat"] = string(createdAt)
	}

	return desc, nil
}

<<<<<<< HEAD
const (
	blobVariantGCLabel         = "containerd.io/gc.ref.content.blob-"
	blobAnnotationsLabelPrefix = "buildkit.io/blob/annotation."
	blobMediaTypeLabel         = "buildkit.io/blob/mediatype"
)

// linkBlob makes a link between this ref and the passed blob. The linked blob can be
// acquired during walkBlob. This is useful to associate a compression variant blob to
// this ref. This doesn't record the blob to the cache record (i.e. the passed blob can't
// be acquired through getBlob). Use setBlob for that purpose.
func (sr *immutableRef) linkBlob(ctx context.Context, desc ocispecs.Descriptor) error {
	if _, err := sr.cm.LeaseManager.Create(ctx, func(l *leases.Lease) error {
		l.ID = sr.compressionVariantsLeaseID()
		// do not make it flat lease to allow linking blobs using gc label
		return nil
	}); err != nil && !errdefs.IsAlreadyExists(err) {
		return err
=======
// call when holding the manager lock
func (cr *cacheRecord) remove(ctx context.Context, removeSnapshot bool) error {
	delete(cr.cm.records, cr.ID())
	if cr.parent != nil {
		cr.parent.mu.Lock()
		err := cr.parent.release(ctx)
		cr.parent.mu.Unlock()
		if err != nil {
			return err
		}
>>>>>>> 396bfe20
	}
	if err := sr.cm.LeaseManager.AddResource(ctx, leases.Lease{ID: sr.compressionVariantsLeaseID()}, leases.Resource{
		ID:   desc.Digest.String(),
		Type: "content",
	}); err != nil {
		return err
	}
	cs := sr.cm.ContentStore
	blobDigest := sr.getBlob()
	info, err := cs.Info(ctx, blobDigest)
	if err != nil {
		return err
	}
	vInfo, err := cs.Info(ctx, desc.Digest)
	if err != nil {
		return err
	}
	vInfo.Labels = map[string]string{
		blobVariantGCLabel + blobDigest.String(): blobDigest.String(),
	}
	vInfo = addBlobDescToInfo(desc, vInfo)
	if _, err := cs.Update(ctx, vInfo, fieldsFromLabels(vInfo.Labels)...); err != nil {
		return err
	}
	// let the future call to size() recalcultate the new size
	sr.mu.Lock()
	sr.queueSize(sizeUnknown)
	if err := sr.commitMetadata(); err != nil {
		sr.mu.Unlock()
		return err
	}
	sr.mu.Unlock()
	if desc.Digest == blobDigest {
		return nil
	}
	info.Labels = map[string]string{
		blobVariantGCLabel + desc.Digest.String(): desc.Digest.String(),
	}
	_, err = cs.Update(ctx, info, fieldsFromLabels(info.Labels)...)
	return err
}

func (sr *immutableRef) getBlobWithCompression(ctx context.Context, compressionType compression.Type) (ocispecs.Descriptor, error) {
	if _, err := sr.cm.ContentStore.Info(ctx, sr.getBlob()); err != nil {
		return ocispecs.Descriptor{}, err
	}
	desc, err := sr.ociDesc(ctx, nil, true)
	if err != nil {
		return ocispecs.Descriptor{}, err
	}
	return getBlobWithCompression(ctx, sr.cm.ContentStore, desc, compressionType)
}

func getBlobWithCompression(ctx context.Context, cs content.Store, desc ocispecs.Descriptor, compressionType compression.Type) (ocispecs.Descriptor, error) {
	var target *ocispecs.Descriptor
	if err := walkBlob(ctx, cs, desc, func(desc ocispecs.Descriptor) bool {
		if needs, err := compressionType.NeedsConversion(ctx, cs, desc); err == nil && !needs {
			target = &desc
			return false
		}
		return true
	}); err != nil || target == nil {
		return ocispecs.Descriptor{}, errdefs.ErrNotFound
	}
	return *target, nil
}

func walkBlob(ctx context.Context, cs content.Store, desc ocispecs.Descriptor, f func(ocispecs.Descriptor) bool) error {
	if !f(desc) {
		return nil
	}
	if _, err := walkBlobVariantsOnly(ctx, cs, desc.Digest, func(desc ocispecs.Descriptor) bool { return f(desc) }, nil); err != nil {
		return err
	}
	return nil
}

func walkBlobVariantsOnly(ctx context.Context, cs content.Store, dgst digest.Digest, f func(ocispecs.Descriptor) bool, visited map[digest.Digest]struct{}) (bool, error) {
	if visited == nil {
		visited = make(map[digest.Digest]struct{})
	}
	visited[dgst] = struct{}{}
	info, err := cs.Info(ctx, dgst)
	if errors.Is(err, errdefs.ErrNotFound) {
		return true, nil
	} else if err != nil {
		return false, err
	}
	var children []digest.Digest
	for k, dgstS := range info.Labels {
		if !strings.HasPrefix(k, blobVariantGCLabel) {
			continue
		}
		cDgst, err := digest.Parse(dgstS)
		if err != nil || cDgst == dgst {
			continue
		}
		if cDesc, err := getBlobDesc(ctx, cs, cDgst); err == nil {
			if !f(cDesc) {
				return false, nil
			}
		}
		children = append(children, cDgst)
	}
	for _, c := range children {
		if _, isVisited := visited[c]; isVisited {
			continue
		}
		if isContinue, err := walkBlobVariantsOnly(ctx, cs, c, f, visited); !isContinue || err != nil {
			return isContinue, err
		}
	}
	return true, nil
}

func getBlobDesc(ctx context.Context, cs content.Store, dgst digest.Digest) (ocispecs.Descriptor, error) {
	info, err := cs.Info(ctx, dgst)
	if err != nil {
		return ocispecs.Descriptor{}, err
	}
	if info.Labels == nil {
		return ocispecs.Descriptor{}, errors.Errorf("no blob metadata is stored for %q", info.Digest)
	}
	mt, ok := info.Labels[blobMediaTypeLabel]
	if !ok {
		return ocispecs.Descriptor{}, errors.Errorf("no media type is stored for %q", info.Digest)
	}
	desc := ocispecs.Descriptor{
		Digest:    info.Digest,
		Size:      info.Size,
		MediaType: mt,
	}
	for k, v := range info.Labels {
		if strings.HasPrefix(k, blobAnnotationsLabelPrefix) {
			if desc.Annotations == nil {
				desc.Annotations = make(map[string]string)
			}
			desc.Annotations[strings.TrimPrefix(k, blobAnnotationsLabelPrefix)] = v
		}
	}
	if len(desc.URLs) == 0 {
		// If there are no URL's, there is no reason to have this be non-dsitributable
		desc.MediaType = layerToDistributable(desc.MediaType)
	}
	return desc, nil
}

func addBlobDescToInfo(desc ocispecs.Descriptor, info content.Info) content.Info {
	if _, ok := info.Labels[blobMediaTypeLabel]; ok {
		return info // descriptor information already stored
	}
	if info.Labels == nil {
		info.Labels = make(map[string]string)
	}
	info.Labels[blobMediaTypeLabel] = desc.MediaType
	for k, v := range filterAnnotationsForSave(desc.Annotations) {
		info.Labels[blobAnnotationsLabelPrefix+k] = v
	}
	return info
}

func filterAnnotationsForSave(a map[string]string) (b map[string]string) {
	if a == nil {
		return nil
	}
	for _, k := range additionalAnnotations {
		v, ok := a[k]
		if !ok {
			continue
		}
		if b == nil {
			b = make(map[string]string)
		}
		b[k] = v
	}
	return
}

func fieldsFromLabels(labels map[string]string) (fields []string) {
	for k := range labels {
		fields = append(fields, "labels."+k)
	}
	return
}

func (sr *immutableRef) Mount(ctx context.Context, readonly bool, s session.Group) (_ snapshot.Mountable, rerr error) {
	if sr.equalMutable != nil && !readonly {
		if err := sr.Finalize(ctx); err != nil {
			return nil, err
		}
	}

	if err := sr.Extract(ctx, s); err != nil {
		return nil, err
	}

	sr.mu.Lock()
	defer sr.mu.Unlock()

	if sr.mountCache != nil {
		if readonly {
			return setReadonly(sr.mountCache), nil
		}
		return sr.mountCache, nil
	}

	var mnt snapshot.Mountable
	if sr.cm.Snapshotter.Name() == "stargz" {
		if err := sr.withRemoteSnapshotLabelsStargzMode(ctx, s, func() {
			mnt, rerr = sr.mount(ctx, s)
		}); err != nil {
			return nil, err
		}
	} else {
		mnt, rerr = sr.mount(ctx, s)
	}
	if rerr != nil {
		return nil, rerr
	}

	if readonly {
		mnt = setReadonly(mnt)
	}
	return mnt, nil
}

func (sr *immutableRef) Extract(ctx context.Context, s session.Group) (rerr error) {
	if (sr.kind() == Layer || sr.kind() == BaseLayer) && !sr.getBlobOnly() {
		return nil
	}

	if sr.cm.Snapshotter.Name() == "stargz" {
		if err := sr.withRemoteSnapshotLabelsStargzMode(ctx, s, func() {
			if rerr = sr.prepareRemoteSnapshotsStargzMode(ctx, s); rerr != nil {
				return
			}
			rerr = sr.unlazy(ctx, sr.descHandlers, sr.progress, s, true)
		}); err != nil {
			return err
		}
		return rerr
	}

	return sr.unlazy(ctx, sr.descHandlers, sr.progress, s, true)
}

func (sr *immutableRef) withRemoteSnapshotLabelsStargzMode(ctx context.Context, s session.Group, f func()) error {
	dhs := sr.descHandlers
	for _, r := range sr.layerChain() {
		r := r
		info, err := r.cm.Snapshotter.Stat(ctx, r.getSnapshotID())
		if err != nil && !errdefs.IsNotFound(err) {
			return err
		} else if errdefs.IsNotFound(err) {
			continue // This snpashot doesn't exist; skip
		} else if _, ok := info.Labels["containerd.io/snapshot/remote"]; !ok {
			continue // This isn't a remote snapshot; skip
		}
		dh := dhs[digest.Digest(r.getBlob())]
		if dh == nil {
			continue // no info passed; skip
		}

		// Append temporary labels (based on dh.SnapshotLabels) as hints for remote snapshots.
		// For avoiding collosion among calls, keys of these tmp labels contain an unique ID.
		flds, labels := makeTmpLabelsStargzMode(snapshots.FilterInheritedLabels(dh.SnapshotLabels), s)
		info.Labels = labels
		if _, err := r.cm.Snapshotter.Update(ctx, info, flds...); err != nil {
			return errors.Wrapf(err, "failed to add tmp remote labels for remote snapshot")
		}
		defer func() {
			for k := range info.Labels {
				info.Labels[k] = "" // Remove labels appended in this call
			}
			if _, err := r.cm.Snapshotter.Update(ctx, info, flds...); err != nil {
				bklog.G(ctx).Warn(errors.Wrapf(err, "failed to remove tmp remote labels"))
			}
		}()

		continue
	}

	f()

	return nil
}

func (sr *immutableRef) prepareRemoteSnapshotsStargzMode(ctx context.Context, s session.Group) error {
	_, err := g.Do(ctx, sr.ID()+"-prepare-remote-snapshot", func(ctx context.Context) (_ struct{}, rerr error) {
		dhs := sr.descHandlers
		for _, r := range sr.layerChain() {
			r := r
			snapshotID := r.getSnapshotID()
			if _, err := r.cm.Snapshotter.Stat(ctx, snapshotID); err == nil {
				continue
			}

			dh := dhs[digest.Digest(r.getBlob())]
			if dh == nil {
				// We cannot prepare remote snapshots without descHandler.
				return struct{}{}, nil
			}

			// tmpLabels contains dh.SnapshotLabels + session IDs. All keys contain
			// an unique ID for avoiding the collision among snapshotter API calls to
			// this snapshot. tmpLabels will be removed at the end of this function.
			defaultLabels := snapshots.FilterInheritedLabels(dh.SnapshotLabels)
			if defaultLabels == nil {
				defaultLabels = make(map[string]string)
			}
			tmpFields, tmpLabels := makeTmpLabelsStargzMode(defaultLabels, s)
			defaultLabels["containerd.io/snapshot.ref"] = snapshotID

			// Prepare remote snapshots
			var (
				key  = fmt.Sprintf("tmp-%s %s", identity.NewID(), r.getChainID())
				opts = []snapshots.Opt{
					snapshots.WithLabels(defaultLabels),
					snapshots.WithLabels(tmpLabels),
				}
			)
			parentID := ""
			if r.layerParent != nil {
				parentID = r.layerParent.getSnapshotID()
			}
			if err := r.cm.Snapshotter.Prepare(ctx, key, parentID, opts...); err != nil {
				if errdefs.IsAlreadyExists(err) {
					// Check if the targeting snapshot ID has been prepared as
					// a remote snapshot in the snapshotter.
					info, err := r.cm.Snapshotter.Stat(ctx, snapshotID)
					if err == nil { // usable as remote snapshot without unlazying.
						defer func() {
							// Remove tmp labels appended in this func
							for k := range tmpLabels {
								info.Labels[k] = ""
							}
							if _, err := r.cm.Snapshotter.Update(ctx, info, tmpFields...); err != nil {
								bklog.G(ctx).Warn(errors.Wrapf(err,
									"failed to remove tmp remote labels after prepare"))
							}
						}()

						// Try the next layer as well.
						continue
					}
				}
			}

			// This layer and all upper layers cannot be prepared without unlazying.
			break
		}

		return struct{}{}, nil
	})
	return err
}

func makeTmpLabelsStargzMode(labels map[string]string, s session.Group) (fields []string, res map[string]string) {
	res = make(map[string]string)
	// Append unique ID to labels for avoiding collision of labels among calls
	id := identity.NewID()
	for k, v := range labels {
		tmpKey := k + "." + id
		fields = append(fields, "labels."+tmpKey)
		res[tmpKey] = v
	}
	for i, sid := range session.AllSessionIDs(s) {
		sidKey := "containerd.io/snapshot/remote/stargz.session." + fmt.Sprintf("%d", i) + "." + id
		fields = append(fields, "labels."+sidKey)
		res[sidKey] = sid
	}
	return
}

func (sr *immutableRef) unlazy(ctx context.Context, dhs DescHandlers, pg progress.Controller, s session.Group, topLevel bool) error {
	_, err := g.Do(ctx, sr.ID()+"-unlazy", func(ctx context.Context) (_ struct{}, rerr error) {
		if _, err := sr.cm.Snapshotter.Stat(ctx, sr.getSnapshotID()); err == nil {
			return struct{}{}, nil
		}

		switch sr.kind() {
		case Merge, Diff:
			return struct{}{}, sr.unlazyDiffMerge(ctx, dhs, pg, s, topLevel)
		case Layer, BaseLayer:
			return struct{}{}, sr.unlazyLayer(ctx, dhs, pg, s)
		}
		return struct{}{}, nil
	})
	return err
}

// should be called within sizeG.Do call for this ref's ID
func (sr *immutableRef) unlazyDiffMerge(ctx context.Context, dhs DescHandlers, pg progress.Controller, s session.Group, topLevel bool) (rerr error) {
	eg, egctx := errgroup.WithContext(ctx)
	var diffs []snapshot.Diff
	sr.layerWalk(func(sr *immutableRef) {
		var diff snapshot.Diff
		switch sr.kind() {
		case Diff:
			if sr.diffParents.lower != nil {
				diff.Lower = sr.diffParents.lower.getSnapshotID()
				eg.Go(func() error {
					return sr.diffParents.lower.unlazy(egctx, dhs, pg, s, false)
				})
			}
			if sr.diffParents.upper != nil {
				diff.Upper = sr.diffParents.upper.getSnapshotID()
				eg.Go(func() error {
					return sr.diffParents.upper.unlazy(egctx, dhs, pg, s, false)
				})
			}
		case Layer:
			diff.Lower = sr.layerParent.getSnapshotID()
			fallthrough
		case BaseLayer:
			diff.Upper = sr.getSnapshotID()
			eg.Go(func() error {
				return sr.unlazy(egctx, dhs, pg, s, false)
			})
		}
		diffs = append(diffs, diff)
	})
	if err := eg.Wait(); err != nil {
		return err
	}

	if pg != nil {
		action := "merging"
		if sr.kind() == Diff {
			action = "diffing"
		}
		progressID := sr.GetDescription()
		if topLevel {
			progressID = action
		}
		if progressID == "" {
			progressID = fmt.Sprintf("%s %s", action, sr.ID())
		}
		_, stopProgress := pg.Start(ctx)
		defer stopProgress(rerr)
		statusDone := pg.Status(progressID, action)
		defer statusDone()
	}

	return sr.cm.Snapshotter.Merge(ctx, sr.getSnapshotID(), diffs)
}

// should be called within sizeG.Do call for this ref's ID
func (sr *immutableRef) unlazyLayer(ctx context.Context, dhs DescHandlers, pg progress.Controller, s session.Group) (rerr error) {
	if !sr.getBlobOnly() {
		return nil
	}

	if sr.cm.Applier == nil {
		return errors.New("unlazy requires an applier")
	}

	if _, ok := leases.FromContext(ctx); !ok {
		leaseCtx, done, err := leaseutil.WithLease(ctx, sr.cm.LeaseManager, leaseutil.MakeTemporary)
		if err != nil {
			return err
		}
		defer done(leaseCtx)
		ctx = leaseCtx
	}

	if sr.GetLayerType() == "windows" {
		ctx = winlayers.UseWindowsLayerMode(ctx)
	}

	eg, egctx := errgroup.WithContext(ctx)

	parentID := ""
	if sr.layerParent != nil {
		eg.Go(func() error {
			if err := sr.layerParent.unlazy(egctx, dhs, pg, s, false); err != nil {
				return err
			}
			parentID = sr.layerParent.getSnapshotID()
			return nil
		})
	}

	desc, err := sr.ociDesc(ctx, dhs, true)
	if err != nil {
		return err
	}
	dh := dhs[desc.Digest]

	eg.Go(func() error {
		// unlazies if needed, otherwise a no-op
		return lazyRefProvider{
			ref:     sr,
			desc:    desc,
			dh:      dh,
			session: s,
		}.Unlazy(egctx)
	})

	if err := eg.Wait(); err != nil {
		return err
	}

	if pg == nil && dh != nil {
		pg = dh.Progress
	}
	if pg != nil {
		_, stopProgress := pg.Start(ctx)
		defer stopProgress(rerr)
		statusDone := pg.Status("extracting "+desc.Digest.String(), "extracting")
		defer statusDone()
	}

	key := fmt.Sprintf("extract-%s %s", identity.NewID(), sr.getChainID())

	err = sr.cm.Snapshotter.Prepare(ctx, key, parentID)
	if err != nil {
		return err
	}

	mountable, err := sr.cm.Snapshotter.Mounts(ctx, key)
	if err != nil {
		return err
	}
	mounts, unmount, err := mountable.Mount()
	if err != nil {
		return err
	}
	_, err = sr.cm.Applier.Apply(ctx, desc, mounts)
	if err != nil {
		unmount()
		return err
	}

	if err := unmount(); err != nil {
		return err
	}
	if err := sr.cm.Snapshotter.Commit(ctx, sr.getSnapshotID(), key); err != nil {
		if !errors.Is(err, errdefs.ErrAlreadyExists) {
			return err
		}
	}
	sr.queueBlobOnly(false)
	sr.queueSize(sizeUnknown)
	if err := sr.commitMetadata(); err != nil {
		return err
	}
	return nil
}

func (sr *immutableRef) Release(ctx context.Context) error {
	sr.cm.mu.Lock()
	defer sr.cm.mu.Unlock()

	sr.mu.Lock()
	defer sr.mu.Unlock()

	return sr.release(ctx)
}

func (sr *immutableRef) shouldUpdateLastUsed() bool {
	return sr.triggerLastUsed
}

func (sr *immutableRef) updateLastUsedNow() bool {
	if !sr.triggerLastUsed {
		return false
	}
	for r := range sr.refs {
		if r.shouldUpdateLastUsed() {
			return false
		}
	}
	return true
}

func (sr *immutableRef) release(ctx context.Context) (rerr error) {
	defer func() {
		l := bklog.G(ctx).WithFields(sr.traceLogFields())
		if rerr != nil {
			l = l.WithError(rerr)
		}
		l.Trace("released cache ref")
	}()

	delete(sr.refs, sr)
	if sr.updateLastUsedNow() {
		sr.updateLastUsed()
		if sr.equalMutable != nil {
			sr.equalMutable.triggerLastUsed = true
		}
	}

	if len(sr.refs) == 0 {
		if sr.equalMutable != nil {
			sr.equalMutable.release(ctx)
		} else {
			if err := sr.cm.LeaseManager.Delete(ctx, leases.Lease{ID: sr.viewLeaseID()}); err != nil && !errdefs.IsNotFound(err) {
				return err
			}
			sr.mountCache = nil
		}
	}

	return nil
}

func (sr *immutableRef) Finalize(ctx context.Context) error {
	sr.mu.Lock()
	defer sr.mu.Unlock()
	return sr.finalize(ctx)
}

// caller must hold cacheRecord.mu
func (cr *cacheRecord) finalize(ctx context.Context) error {
	mutable := cr.equalMutable
	if mutable == nil {
		return nil
	}

	_, err := cr.cm.LeaseManager.Create(ctx, func(l *leases.Lease) error {
		l.ID = cr.ID()
		l.Labels = map[string]string{
			"containerd.io/gc.flat": time.Now().UTC().Format(time.RFC3339Nano),
		}
		return nil
	})
	if err != nil {
		if !errors.Is(err, errdefs.ErrAlreadyExists) { // migrator adds leases for everything
			return errors.Wrap(err, "failed to create lease")
		}
	}

	if err := cr.cm.LeaseManager.AddResource(ctx, leases.Lease{ID: cr.ID()}, leases.Resource{
		ID:   cr.getSnapshotID(),
		Type: "snapshots/" + cr.cm.Snapshotter.Name(),
	}); err != nil {
		cr.cm.LeaseManager.Delete(context.TODO(), leases.Lease{ID: cr.ID()})
		return errors.Wrapf(err, "failed to add snapshot %s to lease", cr.getSnapshotID())
	}

	if err := cr.cm.Snapshotter.Commit(ctx, cr.getSnapshotID(), mutable.getSnapshotID()); err != nil {
		cr.cm.LeaseManager.Delete(context.TODO(), leases.Lease{ID: cr.ID()})
		return errors.Wrapf(err, "failed to commit %s to %s during finalize", mutable.getSnapshotID(), cr.getSnapshotID())
	}
	cr.mountCache = nil

	mutable.dead = true
	go func() {
		cr.cm.mu.Lock()
		defer cr.cm.mu.Unlock()
		if err := mutable.remove(context.TODO(), true); err != nil {
			bklog.G(ctx).Error(err)
		}
	}()

	cr.equalMutable = nil
	cr.clearEqualMutable()
	return cr.commitMetadata()
}

func (sr *mutableRef) shouldUpdateLastUsed() bool {
	return sr.triggerLastUsed
}

func (sr *mutableRef) commit(ctx context.Context) (_ *immutableRef, rerr error) {
	if !sr.mutable || len(sr.refs) == 0 {
		return nil, errors.Wrapf(errInvalid, "invalid mutable ref %p", sr)
	}

	id := identity.NewID()
	md, _ := sr.cm.getMetadata(id)
	rec := &cacheRecord{
		mu:            sr.mu,
		cm:            sr.cm,
		parentRefs:    sr.parentRefs.clone(),
		equalMutable:  sr,
		refs:          make(map[ref]struct{}),
		cacheMetadata: md,
	}

	if descr := sr.GetDescription(); descr != "" {
		if err := md.queueDescription(descr); err != nil {
			return nil, err
		}
	}

	if err := initializeMetadata(rec.cacheMetadata, rec.parentRefs); err != nil {
		return nil, err
	}

	sr.cm.records[id] = rec

	if err := sr.commitMetadata(); err != nil {
		return nil, err
	}

	md.queueCommitted(true)
	md.queueSize(sizeUnknown)
	md.queueSnapshotID(id)
	md.setEqualMutable(sr.ID())
	if err := md.commitMetadata(); err != nil {
		return nil, err
	}

	ref := rec.ref(true, sr.descHandlers, nil)
	sr.equalImmutable = ref
	return ref, nil
}

func (sr *mutableRef) Mount(ctx context.Context, readonly bool, s session.Group) (_ snapshot.Mountable, rerr error) {
	sr.mu.Lock()
	defer sr.mu.Unlock()

	if sr.mountCache != nil {
		if readonly {
			return setReadonly(sr.mountCache), nil
		}
		return sr.mountCache, nil
	}

	var mnt snapshot.Mountable
	if sr.cm.Snapshotter.Name() == "stargz" && sr.layerParent != nil {
		if err := sr.layerParent.withRemoteSnapshotLabelsStargzMode(ctx, s, func() {
			mnt, rerr = sr.mount(ctx, s)
		}); err != nil {
			return nil, err
		}
	} else {
		mnt, rerr = sr.mount(ctx, s)
	}
	if rerr != nil {
		return nil, rerr
	}

	// Make the mounts sharable. We don't do this for immutableRef mounts because
	// it requires the raw []mount.Mount for computing diff on overlayfs.
	mnt = sr.cm.mountPool.setSharable(mnt)
	sr.mountCache = mnt
	if readonly {
		mnt = setReadonly(mnt)
	}
	return mnt, nil
}

func (sr *mutableRef) Commit(ctx context.Context) (ImmutableRef, error) {
	sr.cm.mu.Lock()
	defer sr.cm.mu.Unlock()

	sr.mu.Lock()
	defer sr.mu.Unlock()

	return sr.commit(ctx)
}

func (sr *mutableRef) Release(ctx context.Context) error {
	sr.cm.mu.Lock()
	defer sr.cm.mu.Unlock()

	sr.mu.Lock()
	defer sr.mu.Unlock()

	return sr.release(ctx)
}

func (sr *mutableRef) release(ctx context.Context) (rerr error) {
	defer func() {
		l := bklog.G(ctx).WithFields(sr.traceLogFields())
		if rerr != nil {
			l = l.WithError(rerr)
		}
		l.Trace("released cache ref")
	}()
	delete(sr.refs, sr)

	if !sr.HasCachePolicyRetain() {
		if sr.equalImmutable != nil {
			if sr.equalImmutable.HasCachePolicyRetain() {
				if sr.shouldUpdateLastUsed() {
					sr.updateLastUsed()
					sr.triggerLastUsed = false
				}
				return nil
			}
			if err := sr.equalImmutable.remove(ctx, false); err != nil {
				return err
			}
		}
		return sr.remove(ctx, true)
	}
	if sr.shouldUpdateLastUsed() {
		sr.updateLastUsed()
		sr.triggerLastUsed = false
	}
	return nil
}

func setReadonly(mounts snapshot.Mountable) snapshot.Mountable {
	return &readOnlyMounter{mounts}
}

type readOnlyMounter struct {
	snapshot.Mountable
}

func (m *readOnlyMounter) Mount() ([]mount.Mount, func() error, error) {
	mounts, release, err := m.Mountable.Mount()
	if err != nil {
		return nil, nil, err
	}
	for i, m := range mounts {
		if overlay.IsOverlayMountType(m) {
			mounts[i].Options = readonlyOverlay(m.Options)
			continue
		}
		opts := make([]string, 0, len(m.Options))
		for _, opt := range m.Options {
			if opt != "rw" {
				opts = append(opts, opt)
			}
		}
		opts = append(opts, "ro")
		mounts[i].Options = opts
	}
	return mounts, release, nil
}

func readonlyOverlay(opt []string) []string {
	out := make([]string, 0, len(opt))
	upper := ""
	for _, o := range opt {
		if strings.HasPrefix(o, "upperdir=") {
			upper = strings.TrimPrefix(o, "upperdir=")
		} else if !strings.HasPrefix(o, "workdir=") {
			out = append(out, o)
		}
	}
	if upper != "" {
		for i, o := range out {
			if strings.HasPrefix(o, "lowerdir=") {
				out[i] = "lowerdir=" + upper + ":" + strings.TrimPrefix(o, "lowerdir=")
			}
		}
	}
	return out
}

func newSharableMountPool(tmpdirRoot string) (sharableMountPool, error) {
	if tmpdirRoot != "" {
		if err := os.MkdirAll(tmpdirRoot, 0700); err != nil {
			return sharableMountPool{}, errors.Wrap(err, "failed to prepare mount pool")
		}
		// If tmpdirRoot is specified, remove existing mounts to avoid conflict.
		files, err := os.ReadDir(tmpdirRoot)
		if err != nil {
			return sharableMountPool{}, errors.Wrap(err, "failed to read mount pool")
		}
		for _, file := range files {
			if file.IsDir() {
				dir := filepath.Join(tmpdirRoot, file.Name())
				bklog.G(context.Background()).Debugf("cleaning up existing temporary mount %q", dir)
				if err := mount.Unmount(dir, 0); err != nil {
					if mounted, merr := mountinfo.Mounted(dir); merr != nil || mounted {
						bklog.G(context.Background()).WithError(err).WithError(merr).
							WithField("mounted", mounted).Warnf("failed to unmount existing temporary mount %q", dir)
						continue
					}
				}
				if err := os.Remove(dir); err != nil {
					bklog.G(context.Background()).WithError(err).Warnf("failed to remove existing temporary mount %q", dir)
				}
			}
		}
	}
	return sharableMountPool{tmpdirRoot}, nil
}

type sharableMountPool struct {
	tmpdirRoot string
}

func (p sharableMountPool) setSharable(mounts snapshot.Mountable) snapshot.Mountable {
	return &sharableMountable{Mountable: mounts, mountPoolRoot: p.tmpdirRoot}
}

// sharableMountable allows sharing underlying (possibly writable) mounts among callers.
// This is useful to share writable overlayfs mounts.
//
// NOTE: Mount() method doesn't return the underlying mount configuration (e.g. overlayfs mounts)
//
//	instead it always return bind mounts of the temporary mount point. So if the caller
//	needs to inspect the underlying mount configuration (e.g. for optimized differ for
//	overlayfs), this wrapper shouldn't be used.
type sharableMountable struct {
	snapshot.Mountable

	count         int32
	mu            sync.Mutex
	mountPoolRoot string

	curMounts     []mount.Mount
	curMountPoint string
	curRelease    func() error
}

func (sm *sharableMountable) Mount() (_ []mount.Mount, _ func() error, retErr error) {
	sm.mu.Lock()
	defer sm.mu.Unlock()

	if sm.curMounts == nil {
		mounts, release, err := sm.Mountable.Mount()
		if err != nil {
			return nil, nil, err
		}
		defer func() {
			if retErr != nil {
				release()
			}
		}()
		var isOverlay bool
		for _, m := range mounts {
			if overlay.IsOverlayMountType(m) {
				isOverlay = true
				break
			}
		}
		if !isOverlay {
			// Don't need temporary mount wrapper for non-overlayfs mounts
			return mounts, release, nil
		}
		dir, err := os.MkdirTemp(sm.mountPoolRoot, "buildkit")
		if err != nil {
			return nil, nil, err
		}
		defer func() {
			if retErr != nil {
				os.Remove(dir)
			}
		}()
		if userns.RunningInUserNS() {
			mounts, err = rootlessmountopts.FixUp(mounts)
			if err != nil {
				return nil, nil, err
			}
		}
		if err := mount.All(mounts, dir); err != nil {
			return nil, nil, err
		}
		defer func() {
			if retErr != nil {
				mount.Unmount(dir, 0)
			}
		}()
		sm.curMounts = []mount.Mount{
			{
				Source: dir,
				Type:   "bind",
				Options: []string{
					"rw",
					"rbind",
				},
			},
		}
		sm.curMountPoint = dir
		sm.curRelease = release
	}

	mounts := make([]mount.Mount, len(sm.curMounts))
	copy(mounts, sm.curMounts)

	sm.count++
	return mounts, func() error {
		sm.mu.Lock()
		defer sm.mu.Unlock()

		sm.count--
		if sm.count < 0 {
			if v := os.Getenv("BUILDKIT_DEBUG_PANIC_ON_ERROR"); v == "1" {
				panic("release of released mount")
			}
		} else if sm.count > 0 {
			return nil
		}

		// no mount exist. release the current mount.
		sm.curMounts = nil
		if err := mount.Unmount(sm.curMountPoint, 0); err != nil {
			return err
		}
		if err := sm.curRelease(); err != nil {
			return err
		}
		return os.Remove(sm.curMountPoint)
	}, nil
}<|MERGE_RESOLUTION|>--- conflicted
+++ resolved
@@ -379,13 +379,7 @@
 		cr.mu.Unlock()
 		return usage.Size, nil
 	})
-<<<<<<< HEAD
-=======
-	if err != nil {
-		return 0, err
-	}
-	return s.(int64), nil
->>>>>>> 396bfe20
+	return s.(int64), err
 }
 
 // caller must hold cr.mu
@@ -755,7 +749,6 @@
 	return desc, nil
 }
 
-<<<<<<< HEAD
 const (
 	blobVariantGCLabel         = "containerd.io/gc.ref.content.blob-"
 	blobAnnotationsLabelPrefix = "buildkit.io/blob/annotation."
@@ -773,18 +766,6 @@
 		return nil
 	}); err != nil && !errdefs.IsAlreadyExists(err) {
 		return err
-=======
-// call when holding the manager lock
-func (cr *cacheRecord) remove(ctx context.Context, removeSnapshot bool) error {
-	delete(cr.cm.records, cr.ID())
-	if cr.parent != nil {
-		cr.parent.mu.Lock()
-		err := cr.parent.release(ctx)
-		cr.parent.mu.Unlock()
-		if err != nil {
-			return err
-		}
->>>>>>> 396bfe20
 	}
 	if err := sr.cm.LeaseManager.AddResource(ctx, leases.Lease{ID: sr.compressionVariantsLeaseID()}, leases.Resource{
 		ID:   desc.Digest.String(),
@@ -852,26 +833,18 @@
 	return *target, nil
 }
 
-func walkBlob(ctx context.Context, cs content.Store, desc ocispecs.Descriptor, f func(ocispecs.Descriptor) bool) error {
-	if !f(desc) {
-		return nil
-	}
-	if _, err := walkBlobVariantsOnly(ctx, cs, desc.Digest, func(desc ocispecs.Descriptor) bool { return f(desc) }, nil); err != nil {
-		return err
-	}
-	return nil
-}
-
-func walkBlobVariantsOnly(ctx context.Context, cs content.Store, dgst digest.Digest, f func(ocispecs.Descriptor) bool, visited map[digest.Digest]struct{}) (bool, error) {
-	if visited == nil {
-		visited = make(map[digest.Digest]struct{})
-	}
-	visited[dgst] = struct{}{}
-	info, err := cs.Info(ctx, dgst)
-	if errors.Is(err, errdefs.ErrNotFound) {
-		return true, nil
-	} else if err != nil {
-		return false, err
+// call when holding the manager lock
+func (cr *cacheRecord) remove(ctx context.Context, removeSnapshot bool) error {
+	delete(cr.cm.records, cr.ID())
+	if cr.parent != nil {
+		if err := cr.parent.release(ctx); err != nil {
+			return err
+		}
+	}
+	if removeSnapshot {
+		if err := cr.cm.Snapshotter.Remove(ctx, cr.ID()); err != nil {
+			return errors.Wrapf(err, "failed to remove %s", cr.ID())
+		}
 	}
 	var children []digest.Digest
 	for k, dgstS := range info.Labels {
