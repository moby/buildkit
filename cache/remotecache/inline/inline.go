package registry

import (
	"context"
	"encoding/json"

	"github.com/moby/buildkit/cache/remotecache"
	v1 "github.com/moby/buildkit/cache/remotecache/v1"
	"github.com/moby/buildkit/session"
	"github.com/moby/buildkit/solver"
	"github.com/moby/buildkit/util/bklog"
	"github.com/moby/buildkit/util/compression"
	digest "github.com/opencontainers/go-digest"
	"github.com/pkg/errors"
)

func ResolveCacheExporterFunc() remotecache.ResolveCacheExporterFunc {
	return func(ctx context.Context, _ session.Group, _ map[string]string) (remotecache.Exporter, error) {
		return NewExporter(), nil
	}
}

func NewExporter() remotecache.Exporter {
	cc := v1.NewCacheChains()
	return &exporter{CacheExporterTarget: cc, chains: cc}
}

type exporter struct {
	solver.CacheExporterTarget
	chains *v1.CacheChains
}

func (*exporter) Name() string {
	return "exporting inline cache"
}

func (ce *exporter) Config() remotecache.Config {
	return remotecache.Config{
		Compression: compression.New(compression.Default),
	}
}

func (ce *exporter) Finalize(ctx context.Context) (map[string]string, error) {
	return nil, nil
}

func (ce *exporter) reset() {
	cc := v1.NewCacheChains()
	ce.CacheExporterTarget = cc
	ce.chains = cc
}

func (ce *exporter) ExportForLayers(ctx context.Context, layers []digest.Digest) ([]byte, error) {
	config, descs, err := ce.chains.Marshal(ctx)
	if err != nil {
		return nil, err
	}

	layerBlobDigests := make([]digest.Digest, len(layers))

	descs2 := map[digest.Digest]v1.DescriptorProviderPair{}
	for i, k := range layers {
		if v, ok := descs[k]; ok {
			descs2[k] = v
			layerBlobDigests[i] = k
			continue
		}
		// fallback for uncompressed digests
		for _, v := range descs {
			if uc := v.Descriptor.Annotations["containerd.io/uncompressed"]; uc == string(k) {
				descs2[v.Descriptor.Digest] = v
				layerBlobDigests[i] = v.Descriptor.Digest
			}
		}
	}

	cc := v1.NewCacheChains()
	if err := v1.ParseConfig(*config, descs2, cc); err != nil {
		return nil, err
	}

	cfg, _, err := cc.Marshal(ctx)
	if err != nil {
		return nil, err
	}

	if len(cfg.Layers) == 0 {
		bklog.G(ctx).Warn("failed to match any cache with layers")
		return nil, nil
	}

<<<<<<< HEAD
=======
	cache := map[int]int{}

>>>>>>> 396bfe20
	// reorder layers based on the order in the image
	blobIndexes := make(map[digest.Digest]int, len(layers))
	for i, blob := range layerBlobDigests {
		blobIndexes[blob] = i
	}

	for i, r := range cfg.Records {
		for j, rr := range r.Results {
			resultBlobs := layerToBlobs(rr.LayerIndex, cfg.Layers)
			// match being true means the result is in the same order as the image
			var match bool
			if len(resultBlobs) <= len(layers) {
				match = true
				for k, resultBlob := range resultBlobs {
					layerBlob := layers[k]
					if resultBlob != layerBlob {
						match = false
						break
					}
				}
			}
			if match {
				// The layers of the result are in the same order as the image, so we can
				// specify it just using the CacheResult struct and specifying LayerIndex
				// as the top-most layer of the result.
				rr.LayerIndex = len(resultBlobs) - 1
				r.Results[j] = rr
			} else {
				// The layers of the result are not in the same order as the image, so we
				// have to use ChainedResult to specify each layer of the result individually.
				chainedResult := v1.ChainedResult{}
				for _, resultBlob := range resultBlobs {
					idx, ok := blobIndexes[resultBlob]
					if !ok {
						return nil, errors.Errorf("failed to find blob %s in layers", resultBlob)
					}
					chainedResult.LayerIndexes = append(chainedResult.LayerIndexes, idx)
				}
				r.Results[j] = v1.CacheResult{}
				r.ChainedResults = append(r.ChainedResults, chainedResult)
			}
			// remove any CacheResults that had to be converted to the ChainedResult format.
			var filteredResults []v1.CacheResult
			for _, rr := range r.Results {
				if rr != (v1.CacheResult{}) {
					filteredResults = append(filteredResults, rr)
				}
			}
			r.Results = filteredResults
			cfg.Records[i] = r
		}
	}

	dt, err := json.Marshal(cfg.Records)
	if err != nil {
		return nil, err
	}
	ce.reset()

	return dt, nil
}

<<<<<<< HEAD
func layerToBlobs(idx int, layers []v1.CacheLayer) []digest.Digest {
	var ds []digest.Digest
	for idx != -1 {
		layer := layers[idx]
		ds = append(ds, layer.Blob)
		idx = layer.ParentIndex
	}
	// reverse so they go lowest to highest
	for i, j := 0, len(ds)-1; i < j; i, j = i+1, j-1 {
		ds[i], ds[j] = ds[j], ds[i]
	}
	return ds
=======
func getSortedLayerIndex(idx int, layers []v1.CacheLayer, cache map[int]int) int {
	if idx == -1 {
		return -1
	}
	l := layers[idx]
	if i, ok := cache[idx]; ok {
		return i
	}
	cache[idx] = getSortedLayerIndex(l.ParentIndex, layers, cache) + 1
	return cache[idx]
>>>>>>> 396bfe20
}<|MERGE_RESOLUTION|>--- conflicted
+++ resolved
@@ -89,11 +89,8 @@
 		return nil, nil
 	}
 
-<<<<<<< HEAD
-=======
-	cache := map[int]int{}
+	cache := map[digest.Digest]int{}
 
->>>>>>> 396bfe20
 	// reorder layers based on the order in the image
 	blobIndexes := make(map[digest.Digest]int, len(layers))
 	for i, blob := range layerBlobDigests {
@@ -156,29 +153,14 @@
 	return dt, nil
 }
 
-<<<<<<< HEAD
-func layerToBlobs(idx int, layers []v1.CacheLayer) []digest.Digest {
-	var ds []digest.Digest
-	for idx != -1 {
-		layer := layers[idx]
-		ds = append(ds, layer.Blob)
-		idx = layer.ParentIndex
-	}
-	// reverse so they go lowest to highest
-	for i, j := 0, len(ds)-1; i < j; i, j = i+1, j-1 {
-		ds[i], ds[j] = ds[j], ds[i]
-	}
-	return ds
-=======
-func getSortedLayerIndex(idx int, layers []v1.CacheLayer, cache map[int]int) int {
+func getSortedLayerIndex(idx int, layers []v1.CacheLayer, cache map[digest.Digest]int) int {
 	if idx == -1 {
 		return -1
 	}
 	l := layers[idx]
-	if i, ok := cache[idx]; ok {
+	if i, ok := cache[l.Blob]; ok {
 		return i
 	}
-	cache[idx] = getSortedLayerIndex(l.ParentIndex, layers, cache) + 1
-	return cache[idx]
->>>>>>> 396bfe20
+	cache[l.Blob] = getSortedLayerIndex(l.ParentIndex, layers, cache) + 1
+	return cache[l.Blob]
 }