--- conflicted
+++ resolved
@@ -224,35 +224,8 @@
 		return nil, errors.WithStack(solver.ErrNotFound)
 	}
 
-<<<<<<< HEAD
-	for id := range ids {
-		v, ok := cs.byID[id]
-		if ok && v.result != nil {
-			if err := v.walkAllResults(func(i *item) error {
-				if i.result == nil {
-					return nil
-				}
-				id, ok := cs.byItem[i]
-				if !ok {
-					return nil
-				}
-				if isSubRemote(*i.result, *v.result) {
-					ref, err := cs.w.FromRemote(ctx, i.result)
-					if err != nil {
-						return err
-					}
-					m[id] = worker.NewWorkerRefResult(ref, cs.w)
-				}
-				return nil
-			}, visited); err != nil {
-				for _, v := range m {
-					v.Release(context.TODO())
-				}
-				return nil, err
-=======
 	m := map[string]solver.Result{}
 
-	visited := make(map[*item]struct{})
 	if err := v.walkAllResults(func(i *item) error {
 		if i.result == nil {
 			return nil
@@ -265,18 +238,15 @@
 			ref, err := cs.w.FromRemote(ctx, i.result)
 			if err != nil {
 				return err
->>>>>>> 396bfe20
-			}
-		}
-<<<<<<< HEAD
-=======
+			}
+			m[id] = worker.NewWorkerRefResult(ref, cs.w)
+		}
 		return nil
-	}, visited); err != nil {
+	}); err != nil {
 		for _, v := range m {
 			v.Release(context.TODO())
 		}
 		return nil, err
->>>>>>> 396bfe20
 	}
 
 	return m, nil
