package s3

import (
	"bytes"
	"context"
	"encoding/json"
	"fmt"
	"io"
	"os"
	"strconv"
	"strings"
	"time"

	"github.com/aws/aws-sdk-go-v2/aws"
	aws_config "github.com/aws/aws-sdk-go-v2/config"
	"github.com/aws/aws-sdk-go-v2/credentials"
	"github.com/aws/aws-sdk-go-v2/feature/s3/manager"
	"github.com/aws/aws-sdk-go-v2/service/s3"
	s3types "github.com/aws/aws-sdk-go-v2/service/s3/types"
	"github.com/containerd/containerd/content"
	"github.com/containerd/containerd/labels"
	"github.com/moby/buildkit/cache/remotecache"
	v1 "github.com/moby/buildkit/cache/remotecache/v1"
	"github.com/moby/buildkit/session"
	"github.com/moby/buildkit/solver"
	"github.com/moby/buildkit/util/compression"
	"github.com/moby/buildkit/util/progress"
	"github.com/moby/buildkit/worker"
	digest "github.com/opencontainers/go-digest"
	ocispecs "github.com/opencontainers/image-spec/specs-go/v1"
	"github.com/pkg/errors"
	"golang.org/x/sync/errgroup"
)

const (
	attrBucket          = "bucket"
	attrRegion          = "region"
	attrPrefix          = "prefix"
	attrManifestsPrefix = "manifests_prefix"
	attrBlobsPrefix     = "blobs_prefix"
	attrName            = "name"
	attrTouchRefresh    = "touch_refresh"
	attrEndpointURL     = "endpoint_url"
	attrAccessKeyID     = "access_key_id"
	attrSecretAccessKey = "secret_access_key"
	attrSessionToken    = "session_token"
	attrUsePathStyle    = "use_path_style"
)

type Config struct {
	Bucket          string
	Region          string
	Prefix          string
	ManifestsPrefix string
	BlobsPrefix     string
	Names           []string
	TouchRefresh    time.Duration
	EndpointURL     string
	AccessKeyID     string
	SecretAccessKey string
	SessionToken    string
	UsePathStyle    bool
}

func getConfig(attrs map[string]string) (Config, error) {
	bucket, ok := attrs[attrBucket]
	if !ok {
		bucket, ok = os.LookupEnv("AWS_BUCKET")
		if !ok {
			return Config{}, errors.Errorf("bucket ($AWS_BUCKET) not set for s3 cache")
		}
	}

	region, ok := attrs[attrRegion]
	if !ok {
		region, ok = os.LookupEnv("AWS_REGION")
		if !ok {
			return Config{}, errors.Errorf("region ($AWS_REGION) not set for s3 cache")
		}
	}

	prefix := attrs[attrPrefix]

	manifestsPrefix, ok := attrs[attrManifestsPrefix]
	if !ok {
		manifestsPrefix = "manifests/"
	}

	blobsPrefix, ok := attrs[attrBlobsPrefix]
	if !ok {
		blobsPrefix = "blobs/"
	}

	names := []string{"buildkit"}
	name, ok := attrs[attrName]
	if ok {
		splittedNames := strings.Split(name, ";")
		if len(splittedNames) > 0 {
			names = splittedNames
		}
	}

	touchRefresh := 24 * time.Hour

	touchRefreshStr, ok := attrs[attrTouchRefresh]
	if ok {
		touchRefreshFromUser, err := time.ParseDuration(touchRefreshStr)
		if err == nil {
			touchRefresh = touchRefreshFromUser
		}
	}

	endpointURL := attrs[attrEndpointURL]
	accessKeyID := attrs[attrAccessKeyID]
	secretAccessKey := attrs[attrSecretAccessKey]
	sessionToken := attrs[attrSessionToken]

	usePathStyle := false
	usePathStyleStr, ok := attrs[attrUsePathStyle]
	if ok {
		usePathStyleUser, err := strconv.ParseBool(usePathStyleStr)
		if err == nil {
			usePathStyle = usePathStyleUser
		}
	}

	return Config{
		Bucket:          bucket,
		Region:          region,
		Prefix:          prefix,
		ManifestsPrefix: manifestsPrefix,
		BlobsPrefix:     blobsPrefix,
		Names:           names,
		TouchRefresh:    touchRefresh,
		EndpointURL:     endpointURL,
		AccessKeyID:     accessKeyID,
		SecretAccessKey: secretAccessKey,
		SessionToken:    sessionToken,
		UsePathStyle:    usePathStyle,
	}, nil
}

// ResolveCacheExporterFunc for s3 cache exporter.
func ResolveCacheExporterFunc() remotecache.ResolveCacheExporterFunc {
	return func(ctx context.Context, g session.Group, attrs map[string]string) (remotecache.Exporter, error) {
		config, err := getConfig(attrs)
		if err != nil {
			return nil, err
		}

		s3Client, err := newS3Client(ctx, config)
		if err != nil {
			return nil, err
		}
		cc := v1.NewCacheChains()
		return &exporter{CacheExporterTarget: cc, chains: cc, s3Client: s3Client, config: config}, nil
	}
}

type exporter struct {
	solver.CacheExporterTarget
	chains   *v1.CacheChains
	s3Client *s3Client
	config   Config
}

func (*exporter) Name() string {
	return "exporting cache to Amazon S3"
}

func (e *exporter) Config() remotecache.Config {
	return remotecache.Config{
		Compression: compression.New(compression.Default),
	}
}

func (e *exporter) Finalize(ctx context.Context) (map[string]string, error) {
	cacheConfig, descs, err := e.chains.Marshal(ctx)
	if err != nil {
		return nil, err
	}
	return e.FinalizeWithChain(ctx, cacheConfig, descs)
}

func (e *exporter) FinalizeWithChain(ctx context.Context, cacheConfig *v1.CacheConfig, descs v1.DescriptorProvider) (map[string]string, error) {
	if err := e.finalizeBlobs(ctx, cacheConfig, descs); err != nil {
		return nil, err
	}
	return nil, e.finalizeManifest(ctx, cacheConfig)
}

func (e *exporter) finalizeBlobs(ctx context.Context, cacheConfig *v1.CacheConfig, descs v1.DescriptorProvider) error {
	g, ctx := errgroup.WithContext(ctx)
	parallelism := 5
	tasks := make(chan int, parallelism)
	go func() {
		for i := range cacheConfig.Layers {
			tasks <- i
		}
		close(tasks)
	}()

	for i := 0; i < parallelism; i++ {
		g.Go(func() error {
			for l := range tasks {

				dgstPair, ok := descs[l.Blob]
				if !ok {
					return errors.Errorf("missing blob %s", l.Blob)
				}
				if dgstPair.Descriptor.Annotations == nil {
					return errors.Errorf("invalid descriptor without annotations")
				}
				v, ok := dgstPair.Descriptor.Annotations[labels.LabelUncompressed]
				if !ok {
					return errors.Errorf("invalid descriptor without uncompressed annotation")
				}
				diffID, err := digest.Parse(v)
				if err != nil {
					return errors.Wrapf(err, "failed to parse uncompressed annotation")
				}

				key := e.s3Client.blobKey(dgstPair.Descriptor.Digest)
				exists, err := e.s3Client.exists(ctx, key)
				if err != nil {
					return errors.Wrapf(err, "failed to check file presence in cache")
				}

				if exists != nil {
					if time.Since(*exists) > e.config.TouchRefresh {
						err = e.s3Client.touch(ctx, key)
						if err != nil {
							return errors.Wrapf(err, "failed to touch file")
						}
					}
				} else {
					layerDone := progress.OneOff(ctx, fmt.Sprintf("writing layer %s", l.Blob))
					dt, err := content.ReadBlob(ctx, dgstPair.Provider, dgstPair.Descriptor)
					if err != nil {
						return layerDone(err)
					}
					if err := e.s3Client.saveMutable(ctx, key, dt); err != nil {
						return layerDone(errors.Wrap(err, "error writing layer blob"))
					}
					layerDone(nil)
				}

				la := &v1.LayerAnnotations{
					DiffID:    diffID,
					Size:      dgstPair.Descriptor.Size,
					MediaType: dgstPair.Descriptor.MediaType,
				}
				if v, ok := dgstPair.Descriptor.Annotations["buildkit/createdat"]; ok {
					var t time.Time
					if err := (&t).UnmarshalText([]byte(v)); err != nil {
						return err
					}
					la.CreatedAt = t.UTC()
				}
				cacheConfig.Layers[i].Annotations = la
				return nil
			}
		})
	}

	return g.Wait()
}

func (e *exporter) finalizeManifest(ctx context.Context, cacheConfig *v1.CacheConfig) error {
	dt, err := json.Marshal(cacheConfig)
	if err != nil {
		return err
	}

	for _, name := range e.config.Names {
		if err := e.s3Client.saveMutable(ctx, e.s3Client.manifestKey(name), dt); err != nil {
			return errors.Wrapf(err, "error writing manifest: %s", name)
		}
	}
	return nil
}

// ResolveCacheImporterFunc for s3 cache importer.
func ResolveCacheImporterFunc() remotecache.ResolveCacheImporterFunc {
	return func(ctx context.Context, _ session.Group, attrs map[string]string) (remotecache.Importer, ocispecs.Descriptor, error) {
		config, err := getConfig(attrs)
		if err != nil {
			return nil, ocispecs.Descriptor{}, err
		}
		s3Client, err := newS3Client(ctx, config)
		if err != nil {
			return nil, ocispecs.Descriptor{}, err
		}
		return &importer{s3Client, config}, ocispecs.Descriptor{}, nil
	}
}

type importer struct {
	s3Client *s3Client
	config   Config
}

func (s3Client *s3Client) makeDescriptorProviderPair(l v1.CacheLayer) (*v1.DescriptorProviderPair, error) {
	if l.Annotations == nil {
		return nil, errors.Errorf("cache layer with missing annotations")
	}
	if l.Annotations.DiffID == "" {
		return nil, errors.Errorf("cache layer with missing diffid")
	}
	annotations := map[string]string{}
	annotations[labels.LabelUncompressed] = l.Annotations.DiffID.String()
	if !l.Annotations.CreatedAt.IsZero() {
		txt, err := l.Annotations.CreatedAt.MarshalText()
		if err != nil {
			return nil, err
		}
		annotations["buildkit/createdat"] = string(txt)
	}
	return &v1.DescriptorProviderPair{
		Provider: s3Client,
		Descriptor: ocispecs.Descriptor{
			MediaType:   l.Annotations.MediaType,
			Digest:      l.Blob,
			Size:        l.Annotations.Size,
			Annotations: annotations,
		},
	}, nil
}

func (i *importer) load(ctx context.Context) (*v1.CacheChains, error) {
	var config v1.CacheConfig
	found, err := i.s3Client.getManifest(ctx, i.s3Client.manifestKey(i.config.Names[0]), &config)
	if err != nil {
		return nil, err
	}
	if !found {
		return v1.NewCacheChains(), nil
	}

	allLayers := v1.DescriptorProvider{}

	for _, l := range config.Layers {
		dpp, err := i.s3Client.makeDescriptorProviderPair(l)
		if err != nil {
			return nil, err
		}
		allLayers[l.Blob] = *dpp
	}

	cc := v1.NewCacheChains()
	if err := v1.ParseConfig(config, allLayers, cc); err != nil {
		return nil, err
	}
	return cc, nil
}

func (i *importer) Resolve(ctx context.Context, _ ocispecs.Descriptor, id string, w worker.Worker) (solver.CacheManager, error) {
	cc, err := i.load(ctx)
	if err != nil {
		return nil, err
	}

	keysStorage, resultStorage, err := v1.NewCacheKeyStorage(cc, w)
	if err != nil {
		return nil, err
	}

	return solver.NewCacheManager(ctx, id, keysStorage, resultStorage), nil
}

type readerAt struct {
	ReaderAtCloser
	size int64
}

func (r *readerAt) Size() int64 {
	return r.size
}

type s3Client struct {
	*s3.Client
	*manager.Uploader
	bucket          string
	prefix          string
	blobsPrefix     string
	manifestsPrefix string
}

func newS3Client(ctx context.Context, config Config) (*s3Client, error) {
	cfg, err := aws_config.LoadDefaultConfig(ctx, aws_config.WithRegion(config.Region))
	if err != nil {
		return nil, errors.Errorf("Unable to load AWS SDK config, %v", err)
	}
	client := s3.NewFromConfig(cfg, func(options *s3.Options) {
		if config.AccessKeyID != "" && config.SecretAccessKey != "" {
			options.Credentials = credentials.NewStaticCredentialsProvider(config.AccessKeyID, config.SecretAccessKey, config.SessionToken)
		}
		if config.EndpointURL != "" {
			options.UsePathStyle = config.UsePathStyle
			options.BaseEndpoint = aws.String(config.EndpointURL)
		}
	})

	return &s3Client{
		Client:          client,
		Uploader:        manager.NewUploader(client),
		bucket:          config.Bucket,
		prefix:          config.Prefix,
		blobsPrefix:     config.BlobsPrefix,
		manifestsPrefix: config.ManifestsPrefix,
	}, nil
}

func (s3Client *s3Client) getManifest(ctx context.Context, key string, config *v1.CacheConfig) (bool, error) {
	input := &s3.GetObjectInput{
		Bucket: &s3Client.bucket,
		Key:    &key,
	}

	output, err := s3Client.GetObject(ctx, input)
	if err != nil {
		if isNotFound(err) {
			return false, nil
		}
		return false, err
	}
	defer output.Body.Close()

	decoder := json.NewDecoder(output.Body)
	if err := decoder.Decode(config); err != nil {
		return false, errors.WithStack(err)
	}

	return true, nil
}

func (s3Client *s3Client) getReader(ctx context.Context, key string) (io.ReadCloser, error) {
	input := &s3.GetObjectInput{
		Bucket: &s3Client.bucket,
		Key:    &key,
	}

	output, err := s3Client.GetObject(ctx, input)
	if err != nil {
		return nil, err
	}
	return output.Body, nil
}

func (s3Client *s3Client) saveMutable(ctx context.Context, key string, value []byte) error {
	input := &s3.PutObjectInput{
		Bucket: &s3Client.bucket,
		Key:    &key,

		Body: bytes.NewReader(value),
	}
	_, err := s3Client.Upload(ctx, input)
	return err
}

func (s3Client *s3Client) exists(ctx context.Context, key string) (*time.Time, error) {
	input := &s3.HeadObjectInput{
		Bucket: &s3Client.bucket,
		Key:    &key,
	}

	head, err := s3Client.HeadObject(ctx, input)
	if err != nil {
		if isNotFound(err) {
			return nil, nil
		}
		return nil, err
	}
	return head.LastModified, nil
}

func (s3Client *s3Client) touch(ctx context.Context, key string) error {
	copySource := fmt.Sprintf("%s/%s", s3Client.bucket, key)
	cp := &s3.CopyObjectInput{
		Bucket:            &s3Client.bucket,
		CopySource:        &copySource,
		Key:               &key,
		Metadata:          map[string]string{"updated-at": time.Now().String()},
		MetadataDirective: "REPLACE",
	}

	_, err := s3Client.CopyObject(ctx, cp)

	return err
}

func (s3Client *s3Client) ReaderAt(ctx context.Context, desc ocispecs.Descriptor) (content.ReaderAt, error) {
	readerAtCloser := toReaderAtCloser(func(offset int64) (io.ReadCloser, error) {
		return s3Client.getReader(ctx, s3Client.blobKey(desc.Digest))
	})
	return &readerAt{ReaderAtCloser: readerAtCloser, size: desc.Size}, nil
}

func (s3Client *s3Client) manifestKey(name string) string {
	return s3Client.prefix + s3Client.manifestsPrefix + name
}

func (s3Client *s3Client) blobKey(dgst digest.Digest) string {
	return s3Client.prefix + s3Client.blobsPrefix + dgst.String()
}

func isNotFound(err error) bool {
<<<<<<< HEAD
	var nf *s3types.NotFound
	var nsk *s3types.NoSuchKey
	return errors.As(err, &nf) || errors.As(err, &nsk)
=======
	var errapi smithy.APIError
	return errors.As(err, &errapi) && (errapi.ErrorCode() == "NoSuchKey" || errapi.ErrorCode() == "NotFound")
}

type listAllObjectOption func(*s3.ListObjectsV2Input)

func PageSize(size int) func(*s3.ListObjectsV2Input) {
	return func(lovo *s3.ListObjectsV2Input) {
		lovo.MaxKeys = int32(size)
	}
}

func (s3Client *s3Client) ListAllOjectsV2Prefix(
	ctx context.Context,
	prefix string,
	fn func(*s3.ListObjectsV2Output) (bool, error),
	opts ...listAllObjectOption,
) error {
	q := &s3.ListObjectsV2Input{
		Bucket: &s3Client.bucket,
		Prefix: &prefix,
	}

	for {
		out, err := s3Client.ListObjectsV2(ctx, q)
		if err != nil {
			return err
		}
		conti, err := fn(out)
		if err != nil {
			return err
		}
		if conti == false {
			break
		}
		if out.ContinuationToken != nil {
			q.ContinuationToken = out.ContinuationToken
			continue
		}
		break
	}
	return nil
>>>>>>> 0758b80d
}<|MERGE_RESOLUTION|>--- conflicted
+++ resolved
@@ -505,13 +505,9 @@
 }
 
 func isNotFound(err error) bool {
-<<<<<<< HEAD
 	var nf *s3types.NotFound
 	var nsk *s3types.NoSuchKey
 	return errors.As(err, &nf) || errors.As(err, &nsk)
-=======
-	var errapi smithy.APIError
-	return errors.As(err, &errapi) && (errapi.ErrorCode() == "NoSuchKey" || errapi.ErrorCode() == "NotFound")
 }
 
 type listAllObjectOption func(*s3.ListObjectsV2Input)
@@ -552,5 +548,4 @@
 		break
 	}
 	return nil
->>>>>>> 0758b80d
 }