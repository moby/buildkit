--- conflicted
+++ resolved
@@ -184,27 +184,5 @@
 	gopkg.in/yaml.v3 v3.0.1 // indirect
 	kernel.org/pub/linux/libs/security/libcap/psx v1.2.73 // indirect
 	sigs.k8s.io/yaml v1.4.0 // indirect
-<<<<<<< HEAD
 	tags.cncf.io/container-device-interface/specs-go v1.0.0 // indirect
-)
-
-exclude (
-	// TODO(thaJeztah): remove once fuse-overlayfs-snapshotter, nydus-snapshotter, and stargz-snapshotter updated to containerd v2.0.2 and downgraded these dependencies.
-	//
-	// These dependencies were updated to "master" in some modules we depend on,
-	// but have no code-changes since their last release. Unfortunately, this also
-	// causes a ripple effect, forcing all users of the containerd module to also
-	// update these dependencies to an unrelease / un-tagged version.
-	//
-	// Both these dependencies will unlikely do a new release in the near future,
-	// so exclude these versions so that we can downgrade to the current release.
-	//
-	// For additional details, see this PR and links mentioned in that PR:
-	// https://github.com/kubernetes-sigs/kustomize/pull/5830#issuecomment-2569960859
-	github.com/davecgh/go-spew v1.1.2-0.20180830191138-d8f796af33cc
-	github.com/pmezard/go-difflib v1.0.1-0.20181226105442-5d4384ee4fb2
-=======
-	tags.cncf.io/container-device-interface v0.8.0 // indirect
-	tags.cncf.io/container-device-interface/specs-go v0.8.0 // indirect
->>>>>>> 549b80b0
 )